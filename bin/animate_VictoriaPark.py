#!/usr/bin/python

 #
 # Software License Agreement (New BSD License)
 #
 # Copyright (c) 2013, Keith Leung
 # All rights reserved.
 # 
 # Redistribution and use in source and binary forms, with or without
 # modification, are permitted provided that the following conditions are met:
 #     * Redistributions of source code must retain the above copyright
 #       notice, this list of conditions and the following disclaimer.
 #     * Redistributions in binary form must reproduce the above copyright
 #       notice, this list of conditions and the following disclaimer in the
 #       documentation and/or other materials provided with the distribution.
 #     * Neither the name of the Advanced Mining Technology Center (AMTC), the
 #       Universidad de Chile, nor the names of its contributors may be 
 #       used to endorse or promote products derived from this software without 
 #       specific prior written permission.
 # 
 # THIS SOFTWARE IS PROVIDED BY THE COPYRIGHT HOLDERS AND CONTRIBUTORS "AS IS" AND
 # ANY EXPRESS OR IMPLIED WARRANTIES, INCLUDING, BUT NOT LIMITED TO, THE IMPLIED
 # WARRANTIES OF MERCHANTABILITY AND FITNESS FOR A PARTICULAR PURPOSE ARE
 # DISCLAIMED. IN NO EVENT SHALL THE AMTC, UNIVERSIDAD DE CHILE, OR THE COPYRIGHT 
 # HOLDERS BE LIABLE FOR ANY DIRECT, INDIRECT, INCIDENTAL, SPECIAL, EXEMPLARY, OR 
 # CONSEQUENTIAL DAMAGES (INCLUDING, BUT NOT LIMITED TO, PROCUREMENT OF SUBSTITUTE 
 # GOODS OR SERVICES; LOSS OF USE, DATA, OR PROFITS; OR BUSINESS INTERRUPTION) 
 # HOWEVER CAUSED AND ON ANY THEORY OF LIABILITY, WHETHER IN CONTRACT, STRICT 
 # LIABILITY, OR TORT (INCLUDING NEGLIGENCE OR OTHERWISE) ARISING IN ANY WAY OUT OF 
 # THE USE OF THIS SOFTWARE, EVEN IF ADVISED OF THE POSSIBILITY OF SUCH DAMAGE.
 #


import sys
import os.path
import numpy as np

import matplotlib
#matplotlib.use("TKAgg");
#print matplotlib.__version__

import matplotlib.pyplot as plt
import matplotlib.animation as anim
from matplotlib.patches import Ellipse, Circle
from matplotlib import transforms
import matplotlib.ticker as ticker   

saveMovie = False;

nLandmarksDrawMax = 300;
nMeasurementsDrawMax = 100;

if len(sys.argv) < 2:
    print "Usage: animate2dSim DATA_DIR\n";
    sys.exit(0);

# Setting for file names

dataDir = sys.argv[1];
if dataDir[-1] != '/':
    dataDir += '/'

estPoseFile = 'particlePose.dat';
estPoseFile = dataDir + estPoseFile;
if os.path.exists(estPoseFile):
    print('Opening ' + estPoseFile);
else:
    print(estPoseFile + ' does not exist');
    sys.exit(0);
estPoseFileHandle = open(estPoseFile, "r");

estMapFile = 'landmarkEst.dat';
estMapFile = dataDir + estMapFile;
if os.path.exists(estMapFile):
    print('Opening ' + estMapFile);
else:
    print(estMapFile + ' does not exist')
    sys.exit(0);
estMapFileHandle = open(estMapFile, "r");

measurementFile = 'measurement.dat';
measurementFile = dataDir + measurementFile;
if os.path.exists(measurementFile):
    print('Opening ' + measurementFile);
else:
    print(measurementFile + ' does not exist')
    sys.exit(0);
measurementFileHandle = open(measurementFile, "r");

estimateImageFile = 'estimate.pdf';
estimateImageFile = dataDir + estimateImageFile;
estimateMovieFile = 'estimate.mp4';
estimateMovieFile = dataDir + estimateMovieFile;

# Reading files

p = np.fromfile(estPoseFileHandle, dtype=float, count=6, sep=" ");
p_idx = 0;
p_idx_maxWeight = 0;
p_maxWeight = p[5];
p_x = [];
p_y = [];
p_r = [];
p_w = [];
p_t = p[0]
while p[0] == p_t:
    p_x.append(p[2]);
    p_y.append(p[3]);
    p_r.append(p[4]);
    p_w.append(p[5]);
    if p[5] > p_maxWeight :
        p_maxWeight = p[5];
        p_idx_maxWeight = p_idx;
    p = np.fromfile(estPoseFileHandle, dtype=float, count=6, sep=" ");
    p_idx += 1;
px_best = []
py_best = []
pr_best = []

m = np.fromfile(estMapFileHandle, count=8, sep=" ", dtype=float);

z = np.fromfile(measurementFileHandle, count=4, sep=" ", dtype=float);

# Plotting 

fig = plt.figure( figsize=(12,10), facecolor='w')

particles, = plt.plot(p_x, p_y, 'b.');
ax = plt.gca()
plt.axis('equal');
plt.grid(True);
<<<<<<< HEAD
plt.xlim([-100, 100])
plt.ylim([-50, 50])
=======
plt.xlim([-75, 75])
plt.ylim([-75, 75])
>>>>>>> eb8ff4b1

measurements = [];
for i in range(0, nMeasurementsDrawMax) : 
    measurement_line, = plt.plot([], [], 'b-');
    measurements.append( measurement_line );

landmarks = [];
for i in range(0, nLandmarksDrawMax) : 
    landmark_ellipse = Ellipse(xy=(0,0), width=0, height=0, angle=0);
    landmarks.append(landmark_ellipse); 
    ax.add_patch(landmarks[i]);

trajectory, = plt.plot(0, 0, 'b-')

xLim = plt.getp(ax, 'xlim');
yLim = plt.getp(ax, 'ylim');
txt = plt.text(xLim[1]-1, yLim[1]-1, " ");

def animateInit():

    txt.set_text("Time: ");
    particles.set_data([],[]);
    for i in range(0, nMeasurementsDrawMax) :
        measurements[i].set_data([],[]);
        measurements[i].set_color([0.5,0.5,0.9]);
    for i in range(0, nLandmarksDrawMax):
        landmarks[i].center = (0,0);
        landmarks[i].width = 0;
        landmarks[i].height = 0;
        landmarks[i].set_facecolor([0.2,0.2,0.8])
    return [];

def animate(i):
    
    global p;
    global m;
    global z;

    currentTime = p[0];
    drawnObjects = [];

    # Time
    txt.set_text("Time: {0}".format(currentTime));
    drawnObjects.append(txt);

    # Particles
    p_idx = 0;
    p_idx_maxWeight = 0;
    p_maxWeight = p[5];
    px_best.append(p[2]);
    py_best.append(p[3]);
    pr_best.append(p[4]);
    p_x = [];
    p_y = [];
    p_w = [];
    while p.any() and abs(p[0] - currentTime) < 1e-12:
        p_x.append(p[2]);
        p_y.append(p[3]);
        p_r.append(p[4]);
        p_w.append(p[5]);
        if p[5] > p_maxWeight :
            p_maxWeight = p[5];
            p_idx_maxWeight = p_idx;
            px_best[i] = p[2];
            py_best[i] = p[3];
            pr_best[i] = p[4];
        p = np.fromfile(estPoseFileHandle, dtype=float, count=6, sep=" ");
        p_idx += 1;
    particles.set_data(p_x, p_y)
    trajectory.set_data(px_best, py_best)
    
    # Landmarks
    m_idx = 0;
    while m.any() and abs(m[0] - currentTime) < 1e-12:
        if round(m[1]) == round(p_idx_maxWeight):

            cov = np.array([ [ m[4], m[5] ], [ m[5], m[6] ] ]);
            w = m[7];
            eVal, eVec = np.linalg.eig(cov);
            eVal = eVal.real;
            a1 = 3*np.sqrt(eVal[0]); # Assume this is semi-major axis first
            a2 = 3*np.sqrt(eVal[1]); 
            semiMajorAxis = eVec[:,0];
            if a2 > a1:
                aTmp = a1
                a1 = a2
                a2 = aTmp
                semiMajorAxis = eVec[:,1];
            a1Angle = np.arctan2(semiMajorAxis[1], semiMajorAxis[0]);

            landmarks[m_idx].set_alpha(min(w, 0.75));
            landmarks[m_idx].center = (m[2], m[3]);
            landmarks[m_idx].height = a2;
            landmarks[m_idx].width = a1;
            t_start = ax.transData;
            t_rot = transforms.Affine2D().rotate_around(m[2], m[3], a1Angle);
            t_compound = t_rot + t_start;
            landmarks[m_idx].set_transform(t_compound);
            drawnObjects.append(landmarks[m_idx]);
            m_idx += 1;

        m = np.fromfile(estMapFileHandle, count=8, sep=" ", dtype=float);

    while landmarks[m_idx].height != 0:
        landmarks[m_idx].set_alpha(0);
        landmarks[m_idx].center = (0, 0);
        landmarks[m_idx].height = 0;
        landmarks[m_idx].width = 0;
        m_idx += 1;

    # Measurements
    nZ = 0;
    while z.any() and abs(z[0] -  currentTime) < 1e-12:
        z_dir = pr_best[i] + z[2] - np.pi / 2;
        z_end = [px_best[i] + z[1]*np.cos(z_dir), py_best[i] + z[1]*np.sin(z_dir) ];
        measurements[nZ].set_data([px_best[i], z_end[0]], [py_best[i], z_end[1]]);
        drawnObjects.append(measurements[nZ]);
        z = np.fromfile(measurementFileHandle, count=4, sep=" ", dtype=float);
        nZ += 1;
    while measurements[nZ].get_xdata() != []:
        measurements[nZ].set_data([], []);
        nZ += 1;
    
    drawnObjects.append(particles)
    drawnObjects.append(trajectory)

    return drawnObjects;

animation = anim.FuncAnimation(plt.figure(1), animate, np.arange(0, 600), interval=1, 
                               init_func=animateInit, blit=True, repeat=False);

if saveMovie:
    animation.save(estimateMovieFile, fps=30, extra_args=['-loglevel','quiet','-vcodec','libx264'])
    estPoseHandle, = plt.plot(px_best, py_best, 'b-');
    for i in range(0, nMeasurementsDrawMax) : 
        measurements[i].remove();
    plt.setp(gtPoseHandle, linewidth=2.0)
    txt.set_text(" ");
    plt.legend([gtPoseHandle, estPoseHandle, gtMapHandle, landmarks[0]], ["Ground-truth trajectory", "Estimated trajectory", "Ground-truth landmark", "Estimated landmark" ], loc=4);
    plt.setp(plt.gca().get_legend().get_texts(), fontsize='12')
    scale = 10;
    ticks = ticker.FuncFormatter(lambda x, pos: '{0:g}'.format(x*scale))
    plt.gca().xaxis.set_major_formatter(ticks)
    ticks = ticker.FuncFormatter(lambda y, pos: '{0:g}'.format(y*scale))
    plt.gca().yaxis.set_major_formatter(ticks)
    plt.savefig(estimateImageFile, format='pdf', bbox_inches='tight')
else:
    plt.show()

measurementFileHandle.close();

<|MERGE_RESOLUTION|>--- conflicted
+++ resolved
@@ -129,13 +129,8 @@
 ax = plt.gca()
 plt.axis('equal');
 plt.grid(True);
-<<<<<<< HEAD
 plt.xlim([-100, 100])
 plt.ylim([-50, 50])
-=======
-plt.xlim([-75, 75])
-plt.ylim([-75, 75])
->>>>>>> eb8ff4b1
 
 measurements = [];
 for i in range(0, nMeasurementsDrawMax) : 
