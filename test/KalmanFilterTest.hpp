#include "gtest/gtest.h"
#include "KalmanFilter.hpp"
<<<<<<< HEAD
#include "State.hpp"
#include "Measurement.hpp"
#include <Eigen/Core>

=======
>>>>>>> 17f62060

/**
 * \class KalmanFilterTest
 * \brief Unit testing fixture for the Kalman Filter class
 * \author Felipe Inostroza
 */


class KalmanFilterTest : public ::testing::Test{

protected:

  static const double abs_error=1e-14;
  /** Constructor for setting up each test */
  KalmanFilterTest(){}
  
  /** Destructor */
  virtual ~KalmanFilterTest(){}

  /** Setup -- called after constructor before each test */
  virtual void SetUp(){}

  /** Teardown -- called after each test but before destructor */
  virtual void TearDown(){}

  // Additional objects to declare //

};



////////// Test Cases //////////

TEST_F(KalmanFilterTest, TestKalmanFilter2d_example){


  for(double robot_angle=-2*PI ; robot_angle<6*PI ; robot_angle+=PI/300){
  
    Pose2d::Vec robot_x = Pose2d::Vec::Zero();
    Pose2d::Mat robot_Sx = Pose2d::Mat::Zero();
    
    robot_x(2)=robot_angle;
    Landmark2d::Vec l2_x , expected_x;
    Landmark2d::Mat l2_Sx , expected_Sx;
  
    Pose2d robot_pose(robot_x , robot_Sx);
  
    Measurement2d::Vec z;
    Measurement2d::Mat Sz;
    Landmark2d::Vec l_x;
    Landmark2d::Mat l_Sx;
  
    z << 3.1 , PI/2 -robot_angle;
    Sz << 0.1 , 0 , 0 , 0.01;
    l_x << 0 , 3;
    l_Sx << 1 , 0 , 0 , 1;
  
  
    Landmark2d landmark(l_x , l_Sx);
    Landmark2d updatedLandmark;
  
    Measurement2d meas(z , Sz);
  
    StaticProcessModel<Landmark2d> processModel;

    RangeBearingModel measModel( 0.1 , 0.01 );
    measModel.config.probabilityOfDetection_ = 0.7;
    measModel.config.uniformClutterIntensity_ = 0.1;
    measModel.config.rangeLim_=10;
    measModel.config.rangeLimBuffer_=1;
  
    RangeBearingKalmanFilter filter(&processModel, &measModel);
    
    filter.predict(landmark, updatedLandmark);
  
    filter.correct(robot_pose, meas, updatedLandmark, updatedLandmark);
  
    expected_x << 0.0 , 3.09090909090909;
    expected_Sx << 0.0825688073394495 ,	0 ,
                 0 ,	0.0909090909090909 ;

    updatedLandmark.get(l2_x , l2_Sx);
    
    EXPECT_DOUBLE_EQ(l2_x(0), expected_x(0));
    EXPECT_DOUBLE_EQ(l2_x(1), expected_x(1));
    EXPECT_DOUBLE_EQ(l2_Sx(0,0), expected_Sx(0,0));
    EXPECT_DOUBLE_EQ(l2_Sx(0,1), expected_Sx(0,1));
    EXPECT_DOUBLE_EQ(l2_Sx(1,0), expected_Sx(1,0));
    EXPECT_DOUBLE_EQ(l2_Sx(1,1), expected_Sx(1,1));
  }
  
  
}

TEST_F(KalmanFilterTest, TestKalmanFilterExample2){


  
  
  Pose2d::Vec robot_x = Pose2d::Vec::Zero();
  Pose2d::Mat robot_Sx = Pose2d::Mat::Zero();
    
  robot_x(2)=0;
  Eigen::Matrix<double, 4, 1> l2_x , expected_x;
  Eigen::Matrix<double, 4, 4> l2_Sx , expected_Sx;
  
  Pose2d robot_pose(robot_x , robot_Sx);
  
  Eigen::Matrix<double, 6, 1> z;
  Eigen::Matrix<double, 6, 6> Sz;
  Eigen::Matrix<double, 4, 1> l_x;
  Eigen::Matrix<double, 4, 4> l_Sx;
  
  z << 1 , 1 , 1 , 1 , 1 , 1 ;
  Sz << 
    1 , 0 , 0 , 0 , 0 , 0 ,
    0 , 1 , 0 , 0 , 0 , 0 ,
    0 , 0 , 1 , 0 , 0 , 0 ,
    0 , 0 , 0 , 1 , 0 , 0 ,
    0 , 0 , 0 , 0 , 1 , 0 ,
    0 , 0 , 0 , 0 , 0 , 1 ;

  l_x << 0 , 0 , 0 , 0 ;
  l_Sx << 
    1 , 0 , 0 , 0 ,
    0 , 1 , 0 , 0 ,
    0 , 0 , 1 , 0 ,
    0 , 0 , 0 , 1 ;

  
  
  Landmark< Eigen::Matrix<double, 4, 1> , Eigen::Matrix<double, 4, 4> >  
    landmark(l_x , l_Sx); 
  Landmark< Eigen::Matrix<double, 4, 1> , Eigen::Matrix<double, 4, 4> > 
    updatedLandmark;
  
  RandomVec< Eigen::Matrix<double, 6, 1> , Eigen::Matrix<double, 6, 6> > 
    meas(z , Sz);
  
  StaticProcessModel< RandomVec<Eigen::Matrix<double, 4, 1> , Eigen::Matrix<double, 4, 4> > > processModel;
  
  
  Eigen::Matrix<double, 6, 4> H;
  Eigen::Matrix<double, 6, 6> R;
  R=Sz;
  H <<
    1 , 0 , 0 , 0 ,
    0 , 1 , 0 , 0 ,
    0 , 0 , 1 , 0 ,
    0 , 0 , 0 , 1 ,
    1 , 0 , 0 , 0 ,
    0 , 1 , 0 , 0 ;


  LinearModel< Landmark< Eigen::Matrix<double, 4, 1> , Eigen::Matrix<double, 4, 4> > , RandomVec< Eigen::Matrix<double, 6, 1> , Eigen::Matrix<double, 6, 6> > >
    measModel(R , H);
  
  measModel.config.probabilityOfDetection_ = 0.7;
  measModel.config.probabilityOfFalseAlarm_ = 0.3;
  
  KalmanFilter<
    StaticProcessModel< RandomVec<Eigen::Matrix<double, 4, 1> , Eigen::Matrix<double, 4, 4> > > ,
    LinearModel< Landmark< Eigen::Matrix<double, 4, 1> , Eigen::Matrix<double, 4, 4> > , RandomVec< Eigen::Matrix<double, 6, 1> , Eigen::Matrix<double, 6, 6> > > >
    filter(&processModel, &measModel);
    
  filter.predict(landmark, updatedLandmark);
  
  filter.correct(robot_pose, meas, updatedLandmark, updatedLandmark);
  
  expected_x << 
    0.666666666666667,
    0.666666666666667,
    0.500000000000000,
    0.500000000000000;
  expected_Sx <<
    0.333333333333333, 0,                  0,                0,
    0,                 0.333333333333333,  0,                0,
    0,	               0,                  0.500000000000000,0,
    0,	               0,                  0,                0.500000000000000;


  
  updatedLandmark.get(l2_x , l2_Sx);
    
  for(int i=0;i<4;i++){
    EXPECT_NEAR(l2_x(i), expected_x(i), abs_error);
    for(int j=0;j<4;j++)
      EXPECT_NEAR(l2_Sx(i,j), expected_Sx(i,j), abs_error);

  }
  
  
  
}


// Constructor test for Landmark2d<|MERGE_RESOLUTION|>--- conflicted
+++ resolved
@@ -1,12 +1,8 @@
 #include "gtest/gtest.h"
 #include "KalmanFilter.hpp"
-<<<<<<< HEAD
-#include "State.hpp"
 #include "Measurement.hpp"
 #include <Eigen/Core>
 
-=======
->>>>>>> 17f62060
 
 /**
  * \class KalmanFilterTest
@@ -165,7 +161,7 @@
     measModel(R , H);
   
   measModel.config.probabilityOfDetection_ = 0.7;
-  measModel.config.probabilityOfFalseAlarm_ = 0.3;
+  measModel.config.uniformClutterIntensity_ = 0.3;
   
   KalmanFilter<
     StaticProcessModel< RandomVec<Eigen::Matrix<double, 4, 1> , Eigen::Matrix<double, 4, 4> > > ,
