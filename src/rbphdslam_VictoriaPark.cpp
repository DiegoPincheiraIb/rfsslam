/*
 * Software License Agreement (New BSD License)
 *
 * Copyright (c) 2013, Keith Leung, Felipe Inostroza
 * All rights reserved.
 * 
 * Redistribution and use in source and binary forms, with or without
 * modification, are permitted provided that the following conditions are met:
 *     * Redistributions of source code must retain the above copyright
 *       notice, this list of conditions and the following disclaimer.
 *     * Redistributions in binary form must reproduce the above copyright
 *       notice, this list of conditions and the following disclaimer in the
 *       documentation and/or other materials provided with the distribution.
 *     * Neither the name of the Advanced Mining Technology Center (AMTC), the
 *       Universidad de Chile, nor the names of its contributors may be 
 *       used to endorse or promote products derived from this software without 
 *       specific prior written permission.
 * 
 * THIS SOFTWARE IS PROVIDED BY THE COPYRIGHT HOLDERS AND CONTRIBUTORS "AS IS" AND
 * ANY EXPRESS OR IMPLIED WARRANTIES, INCLUDING, BUT NOT LIMITED TO, THE IMPLIED
 * WARRANTIES OF MERCHANTABILITY AND FITNESS FOR A PARTICULAR PURPOSE ARE
 * DISCLAIMED. IN NO EVENT SHALL THE AMTC, UNIVERSIDAD DE CHILE, OR THE COPYRIGHT 
 * HOLDERS BE LIABLE FOR ANY DIRECT, INDIRECT, INCIDENTAL, SPECIAL, EXEMPLARY, OR 
 * CONSEQUENTIAL DAMAGES (INCLUDING, BUT NOT LIMITED TO, PROCUREMENT OF SUBSTITUTE 
 * GOODS OR SERVICES; LOSS OF USE, DATA, OR PROFITS; OR BUSINESS INTERRUPTION) 
 * HOWEVER CAUSED AND ON ANY THEORY OF LIABILITY, WHETHER IN CONTRACT, STRICT 
 * LIABILITY, OR TORT (INCLUDING NEGLIGENCE OR OTHERWISE) ARISING IN ANY WAY OUT OF 
 * THE USE OF THIS SOFTWARE, EVEN IF ADVISED OF THE POSSIBILITY OF SUCH DAMAGE.
 */

#include <assert.h>
#include <boost/filesystem.hpp>
#include <boost/foreach.hpp>
#include <boost/lexical_cast.hpp>
#include <boost/property_tree/ptree.hpp>
#include <boost/property_tree/xml_parser.hpp>
#include "ProcessModel_Ackerman2D.hpp"
#include "RBPHDFilter.hpp"
#include "KalmanFilter_VictoriaPark.hpp"
#include <stdio.h>
#include <string>
#include <sstream>

using namespace rfs;

/**
 * \class RBPHDSLAM_VictoriaPark
 * \brief Run the RB-PHD-SLAM Algorithm on the Victoria Park Dataset.
 * \author Keith Leung
 */
class RBPHDSLAM_VictoriaPark{

public:

  EIGEN_MAKE_ALIGNED_OPERATOR_NEW;

  typedef RBPHDFilter<MotionModel_Ackerman2d, 
		      StaticProcessModel<Landmark3d>,
		      MeasurementModel_VictoriaPark,  
		      KalmanFilter_VictoriaPark> SLAM_Filter;

  RBPHDSLAM_VictoriaPark(){
    pFilter_ = NULL;
  }
  
  ~RBPHDSLAM_VictoriaPark(){
    
    if(pFilter_ != NULL){
      delete pFilter_;
    }

  }

  /** Read the simulator configuration file */
  bool readConfigFile(const char* fileName){
    
    cfgFileName_ = fileName;

    boost::property_tree::ptree pt;
    boost::property_tree::xml_parser::read_xml(fileName, pt);

    std::string dataDir = pt.get<std::string>("config.dataset.directory");
    if(*(dataDir.rbegin()) != '/'){
      dataDir += '/';
    }
    dataFileGPS_ = dataDir + pt.get<std::string>("config.dataset.filename.gps");
    dataFileDetection_ = dataDir + pt.get<std::string>("config.dataset.filename.detection");
    dataFileLidar_ = dataDir + pt.get<std::string>("config.dataset.filename.lidar");
    dataFileInput_ = dataDir + pt.get<std::string>("config.dataset.filename.input");
    dataFileSensorManager_ = dataDir + pt.get<std::string>("config.dataset.filename.manager");

    logToFile_ = false;
    if( pt.get("config.logging.logToFile", 0) == 1 )
      logToFile_ = true;
    logDirPrefix_ = pt.get<std::string>("config.logging.logDirPrefix", "./");


    ackerman_h_ = pt.get<double>("config.process.AckermanModel.rearWheelOffset");
    ackerman_l_ = pt.get<double>("config.process.AckermanModel.frontToRearDist");
    ackerman_dx_ = pt.get<double>("config.process.AckermanModel.sensorOffset_x");
    ackerman_dy_ = pt.get<double>("config.process.AckermanModel.sensorOffset_y");
    var_uv_ = pt.get<double>("config.process.varuv");
    var_ur_ = pt.get<double>("config.process.varur");
    
    var_posex_ = pt.get<double>("config.process.varposex");
    var_posey_ = pt.get<double>("config.process.varposey");
    var_poseth_ = pt.get<double>("config.process.varposeth");

    varlmx_ = pt.get<double>("config.landmarks.varlmx");
    varlmy_ = pt.get<double>("config.landmarks.varlmy");
    varlmd_ = pt.get<double>("config.landmarks.varlmd");

    rangeLimitMax_ = pt.get<double>("config.measurements.rangeLimitMax");
    rangeLimitMin_ = pt.get<double>("config.measurements.rangeLimitMin");
    bearingLimitMax_ = pt.get<double>("config.measurements.bearingLimitMax");
    bearingLimitMin_ = pt.get<double>("config.measurements.bearingLimitMin");
    clutterExpected_ = pt.get<double>("config.measurements.expectedNClutter");
    varzr_ = pt.get<double>("config.measurements.varzr");
    varzb_ = pt.get<double>("config.measurements.varzb");
    varzd_ = pt.get<double>("config.measurements.varzd");
    varza_ = pt.get<double>("config.measurements.varza");
    BOOST_FOREACH(const boost::property_tree::ptree::value_type& v, 
		  pt.get_child("config.measurements.Pd")){
      Pd_.push_back( boost::lexical_cast<double>(v.second.data()) );
    }

    nParticles_ = pt.get("config.filter.nParticles", 200);

    pNoiseInflation_ = pt.get("config.filter.predict.processNoiseInflationFactor", 1.0);
    birthGaussianWeight_ = pt.get("config.filter.predict.birthGaussianWeight", 0.01);

    zNoiseInflation_ = pt.get("config.filter.update.measurementNoiseInflationFactor", 1.0);
    innovationRangeThreshold_ = pt.get<double>("config.filter.update.KalmanFilter.innovationThreshold.range");
    innovationBearingThreshold_ = pt.get<double>("config.filter.update.KalmanFilter.innovationThreshold.bearing");
    newGaussianCreateInnovMDThreshold_ = pt.get<double>("config.filter.update.GaussianCreateInnovMDThreshold");

    importanceWeightingEvalPointCount_ = pt.get("config.filter.weighting.nEvalPt", 15);
    importanceWeightingEvalPointGuassianWeight_ = pt.get("config.filter.weighting.minWeight", 0.75);
    importanceWeightingMeasurementLikelihoodMDThreshold_ = pt.get("config.filter.weighting.threshold", 3.0);
    useClusterProcess_ = false;
    if( pt.get("config.filter.weighting.useClusterProcess", 0) == 1 )
      useClusterProcess_ = true;

    effNParticleThreshold_ = pt.get("config.filter.resampling.effNParticle", nParticles_);
    minUpdatesBeforeResample_ = pt.get("config.filter.resampling.minTimesteps", 1);
    
    gaussianMergingThreshold_ = pt.get<double>("config.filter.merge.threshold");
    gaussianMergingCovarianceInflationFactor_ = pt.get("config.filter.merge.covInflationFactor", 1.0);
    
    gaussianPruningThreshold_ = pt.get("config.filter.prune.threshold", birthGaussianWeight_);

    // Copy config file to logDir
    if(logToFile_){
      boost::filesystem::path dir(logDirPrefix_);
      boost::filesystem::create_directories(dir);
      boost::filesystem::path cfgFilePathSrc( cfgFileName_ );
      std::string cfgFileDst( logDirPrefix_ );
      cfgFileDst += "settings.cfg";
      boost::filesystem::path cfgFilePathDst( cfgFileDst.data() );
      boost::filesystem::copy_file( cfgFilePathSrc, cfgFilePathDst, boost::filesystem::copy_option::overwrite_if_exists);
    }

    return true;   
  }

  struct SensorManagerMsg{
    TimeStamp t;
    enum Type {GPS=1, Input=2, Lidar=3};
    Type sensorType;
    uint idx;
  };

  struct LidarScanMsg{
    TimeStamp t;
    std::vector<double> scan;
  };

  /** \brief Import dataset from files */
  void readData(){

    std::string msgLine;

    // Read sensor manager log
    std::cout << "Reading input file: " << dataFileSensorManager_ << std::endl;
    std::ifstream file_sensorManager( dataFileSensorManager_.c_str() );
    assert( file_sensorManager.is_open() );
    while( std::getline( file_sensorManager, msgLine ) ){
      SensorManagerMsg msg;
      double time;
      int type;
      std::stringstream ss( msgLine );
      ss >> time >> type >> msg.idx;
      msg.t.setTime(time);
      msg.sensorType = (SensorManagerMsg::Type)type;
      msg.idx--;
      sensorManagerMsgs_.push_back(msg);
      //std::cout << std::setw(10) << std::fixed << std::setprecision(3) << msg.t.getTimeAsDouble() 
      //	<< std::setw(10) << (int)(msg.sensorType) 
      //	<< std::setw(10) << msg.idx << std::endl;
    }
    file_sensorManager.close();

    // Read Process Model Inputs    
    std::cout << "Reading input file: " << dataFileInput_ << std::endl;
    std::ifstream file_input( dataFileInput_.c_str() );
    assert( file_input.is_open() );
    while( std::getline( file_input, msgLine ) ){
      double time, vel, steer;
      std::stringstream ss( msgLine );
      ss >> time >> vel >> steer;
      SLAM_Filter::TInput::Vec uVec;
      uVec << vel, steer * 0.9;
      SLAM_Filter::TInput u(uVec, TimeStamp(time)); 
      motionInputs_.push_back( u );
      //std::cout << std::setw(10) << std::fixed << std::setprecision(3) << u.getTime().getTimeAsDouble() 
      //	<< std::setw(10) << u[0] 
      //	<< std::setw(10) << std::fixed << std::setprecision(4) << u[1] << std::endl;
    }
    file_input.close();

    // Read Lidar detections
    std::cout << "Reading input file: " << dataFileDetection_ << std::endl;
    std::ifstream file_measurements( dataFileDetection_.c_str() );
    assert( file_measurements.is_open() );
    while( std::getline( file_measurements, msgLine ) ){
      double time, range, bearing, diameter;
      std::stringstream ss(msgLine);
      ss >> time >> range >> bearing >> diameter;
      SLAM_Filter::TMeasurement::Vec zVec;
      zVec << range, bearing, diameter;
      SLAM_Filter::TMeasurement z(zVec, TimeStamp(time));
      measurements_.push_back(z);
      //std::cout << std::setw(10) << std::fixed << std::setprecision(3) << z.getTime().getTimeAsDouble() 
      //	<< std::setw(10) << std::fixed << std::setprecision(5) << z[0] 
      //<< std::setw(10) << std::fixed << std::setprecision(5) << z[1]
      //<< std::setw(10) << std::fixed << std::setprecision(5) << z[2] << std::endl;
    }
    file_measurements.close();

    // Read Lidar raw scans
    std::cout << "Reading input file: " << dataFileLidar_ << std::endl;
    std::ifstream file_lidar( dataFileLidar_.c_str() );
    assert( file_lidar.is_open() );
    double t = -1;
    LidarScanMsg msg;
    msg.scan.resize(361);
    file_lidar >> t; 
    while(t >= 0){
      msg.t.setTime(t);
      for(int i = 0; i < 361; i++){
	file_lidar >> msg.scan[i];
      }
      lidarScans_.push_back(msg);
      t = -1;
      file_lidar >> t;
      //std::cout << std::setw(10) << std::fixed << std::setprecision(3) << msg.t.getTimeAsDouble() 
      //		<< std::setw(10) << std::fixed << std::setprecision(5) << msg.scan[0] 
      //		<< std::setw(10) << std::fixed << std::setprecision(5) << msg.scan[360] << std::endl;
    }
    file_lidar.close();

    
    // Ground truth GPS
    //groundtruth_pose_.push_back( x_k );
    //groundtruth_pose_.back().setTime(t);
    std::cout << "Reading input file: " << dataFileGPS_ << std::endl;
    std::ifstream file_gps( dataFileGPS_.c_str() );
    assert( file_gps.is_open() );
    while( std::getline( file_gps, msgLine ) ){
      double time, x, y;
      std::stringstream ss(msgLine);
      ss >> time >> x >> y;
      Position2d::Vec pVec;
      pVec << x, y;
      Position2d p(pVec, TimeStamp(time));
      groundtruth_pos_.push_back(p);
      //std::cout << std::setw(10) << std::fixed << std::setprecision(3) << p.getTime().getTimeAsDouble() 
      //	<< std::setw(10) << std::fixed << std::setprecision(2) << p[0] 
      //	<< std::setw(10) << std::fixed << std::setprecision(2) << p[1] << std::endl;
    }
    file_gps.close();

  }

  /** \brief Peform dead reckoning with process input data */
  void deadReckoning(){

    if(logToFile_){
      std::ofstream drPoseFile( (logDirPrefix_ + "deadReckoning.dat").c_str() );
      std::cout << "Calculating dead reckoning estimate\n";
      std::cout << "Writing to: " << logDirPrefix_ + "deadReckoning.dat\n";
      SLAM_Filter::TPose x;
      TimeStamp t_k  = sensorManagerMsgs_[0].t;
      TimeStamp t_km = sensorManagerMsgs_[0].t;
      SLAM_Filter::TInput u_km; // last process input
      for(uint k = 0; k < sensorManagerMsgs_.size() ; k++ ){  
	if(sensorManagerMsgs_[k].sensorType == SensorManagerMsg::Input){
	  t_k = sensorManagerMsgs_[k].t;
	  TimeStamp dt = t_k - t_km;
	  pFilter_->getProcessModel()->step( x, x, u_km, dt);
	  u_km = motionInputs_[ sensorManagerMsgs_[k].idx ];
	  drPoseFile << std::fixed << std::setprecision(3) 
		     << std::setw(10) << sensorManagerMsgs_[k].t.getTimeAsDouble()
		     << std::setw(10) << x[0] 
		     << std::setw(10) << x[1] 
		     << std::setw(10) << x[2] << std::endl;
	  t_km = t_k;
	}
      }
      drPoseFile.close();
    }
  }

  /** RB-PHD Filter Setup */
  void setupRBPHDFilter(){

    pFilter_ = new SLAM_Filter( nParticles_ );

    // Configure process model
    pFilter_->getProcessModel()->setAckermanParams( ackerman_h_, ackerman_l_, ackerman_dx_, ackerman_dy_);
    Pose2d::Cov Q;
    Q << var_posex_, 0, 0, 0, var_posey_, 0, 0, 0, var_poseth_;
  
    // configure measurement model
    SLAM_Filter::TMeasurement::Cov R;
    R << varzr_, 0, 0, 0, varzb_, 0, 0, 0, varzd_;
    R *= zNoiseInflation_;
    pFilter_->getMeasurementModel()->setNoise(R, varza_);
    pFilter_->getMeasurementModel()->config.probabilityOfDetection_ = Pd_;
    pFilter_->getMeasurementModel()->config.expectedClutterNumber_ = clutterExpected_;
    pFilter_->getMeasurementModel()->config.rangeLimMax_ = rangeLimitMax_;
    pFilter_->getMeasurementModel()->config.rangeLimMin_ = rangeLimitMin_;
    pFilter_->getMeasurementModel()->config.bearingLimitMax_ = bearingLimitMax_ * PI / 180;
    pFilter_->getMeasurementModel()->config.bearingLimitMin_ = bearingLimitMin_ * PI / 180;

    // configure the filter
    pFilter_->getKalmanFilter()->config.rangeInnovationThreshold_ = innovationRangeThreshold_;
    pFilter_->getKalmanFilter()->config.bearingInnovationThreshold_ = innovationBearingThreshold_;

    pFilter_->config.birthGaussianWeight_ = birthGaussianWeight_;
    pFilter_->setEffectiveParticleCountThreshold(effNParticleThreshold_);
    pFilter_->config.minUpdatesBeforeResample_ = minUpdatesBeforeResample_;
    pFilter_->config.newGaussianCreateInnovMDThreshold_ = newGaussianCreateInnovMDThreshold_;
    pFilter_->config.importanceWeightingMeasurementLikelihoodMDThreshold_ = importanceWeightingMeasurementLikelihoodMDThreshold_;
    pFilter_->config.importanceWeightingEvalPointCount_ = importanceWeightingEvalPointCount_;
    pFilter_->config.importanceWeightingEvalPointGuassianWeight_ = importanceWeightingEvalPointGuassianWeight_;
    pFilter_->config.gaussianMergingThreshold_ = gaussianMergingThreshold_;
    pFilter_->config.gaussianMergingCovarianceInflationFactor_ = gaussianMergingCovarianceInflationFactor_;
    pFilter_->config.gaussianPruningThreshold_ = gaussianPruningThreshold_;
    pFilter_->config.useClusterProcess_ = useClusterProcess_;

  }

  /** \brief Process the data and peform SLAM */
  void run(){

    // Initialization at first timestep   
    std::ofstream particlePoseFile;
    std::ofstream landmarkEstFile;
    if(logToFile_){
      particlePoseFile.open( (logDirPrefix_ + "particlePose.dat").c_str() );
      landmarkEstFile.open( (logDirPrefix_ + "landmarkEst.dat").c_str() );
    }
    if(logToFile_){
      MotionModel_Ackerman2d::TState x_i;
      for(int i = 0; i < pFilter_->getParticleCount(); i++){
	SLAM_Filter::TPose x;
	pFilter_->getParticleSet()->at(i)->getPose(x);
	double w = pFilter_->getParticleSet()->at(i)->getWeight();
	particlePoseFile << std::fixed << std::setprecision(3) 
			 << std::setw(10) << sensorManagerMsgs_[0].t.getTimeAsDouble()
			 << std::setw(5) << i
			 << std::setw(10) << x[0] 
			 << std::setw(10) << x[1] 
			 << std::setw(10) << x[2] 
			 << std::setw(10) << w << std::endl;
      }
    }

    // Process all sensor messages sequentially
    bool isInInitialStationaryState = true;
    TimeStamp t_km(0); // last sensor msg time
    SLAM_Filter::TInput u_km; // last process input
    SLAM_Filter::TInput::Cov u_km_cov;
    u_km_cov << var_uv_, 0, 0, var_ur_;
    u_km.setCov( u_km_cov );
    u_km.setTime( t_km );
    Landmark3d::Cov Q_m_k; // landmark process model additive noise
    int zIdx = 0;
    //for(uint k = 0; k < sensorManagerMsgs_.size() ; k++ ){  
<<<<<<< HEAD
    for(uint k = 0; k < 15000 ; k++ ){ 
=======
    for(uint k = 0; k < 10000 ; k++ ){ 
>>>>>>> eb8ff4b1

      if( k % 1000 == 0){
	std::cout << "Sensor messages processed: " << k << "/" << sensorManagerMsgs_.size()-1 << std::endl;
      }

      if(sensorManagerMsgs_[k].sensorType == SensorManagerMsg::Input){

	TimeStamp t_k = sensorManagerMsgs_[k].t;
	TimeStamp dt = t_k - t_km;

	Q_m_k << varlmx_, 0, 0, 0, varlmy_, 0, 0, 0, varlmd_; 
	Q_m_k = Q_m_k * dt.getTimeAsDouble() * dt.getTimeAsDouble();
	pFilter_->getLmkProcessModel()->setNoise(Q_m_k);

	if(isInInitialStationaryState){
	  pFilter_->predict( u_km, dt, false, false ); // this basically makes all initial particles sit still
	}else{
	  pFilter_->predict( u_km, dt, true, true ); // true for use noise from u_km
	}
	
	u_km = motionInputs_[ sensorManagerMsgs_[k].idx ];
	u_km.setCov( u_km_cov );
	if(u_km[0] != 0){
	  isInInitialStationaryState = false;
	}

      }else if(sensorManagerMsgs_[k].sensorType == SensorManagerMsg::Lidar){

	TimeStamp t_k = sensorManagerMsgs_[k].t;
	TimeStamp dt = t_k - t_km;

	// Propagate particles up to lidar scan time

	Q_m_k << varlmx_, 0, 0, varlmy_;
	Q_m_k = Q_m_k * dt.getTimeAsDouble() * dt.getTimeAsDouble();
	pFilter_->getLmkProcessModel()->setNoise(Q_m_k);

	if(isInInitialStationaryState){
	  pFilter_->predict( u_km, dt, false, false ); // this basically makes all initial particles sit still
	}else{
	  pFilter_->predict( u_km, dt, false, true ); // true for use noise from u_km
	}
	  
	// Update particles with lidar scan data

	std::vector<SLAM_Filter::TMeasurement> Z;
	while( zIdx < measurements_.size() && measurements_[zIdx].getTime() == t_k ){
	  Z.push_back(measurements_[zIdx]);
	  zIdx++;
	}
	pFilter_->getMeasurementModel()->setLaserScan( lidarScans_[sensorManagerMsgs_[k].idx].scan );
	pFilter_->update(Z);

	// Log data
	double w_max = 0;
	uint i_w_max = 0;
	for(int i = 0; i < pFilter_->getParticleCount(); i++){
	  SLAM_Filter::TPose x;
	  pFilter_->getParticleSet()->at(i)->getPose(x);
	  double w = pFilter_->getParticleSet()->at(i)->getWeight();
	  particlePoseFile << std::fixed << std::setprecision(3) 
			   << std::setw(10) << sensorManagerMsgs_[k].t.getTimeAsDouble()
			   << std::setw(5) << i
			   << std::setw(10) << x[0] 
			   << std::setw(10) << x[1] 
			   << std::setw(10) << x[2] 
			   << std::setw(10) << w << std::endl;
	  if(w > w_max){
	    w_max = w;
	    i_w_max = i;
	  }
	}
	for( int m = 0; m < pFilter_->getGMSize(i_w_max); m++ ){
	  MeasurementModel_VictoriaPark::TLandmark::Vec u;
	  MeasurementModel_VictoriaPark::TLandmark::Mat S;
	  double w;
	  pFilter_->getLandmark(i_w_max, m, u, S, w);
	  landmarkEstFile << std::fixed << std::setprecision(3) 
			  << std::setw(10) << sensorManagerMsgs_[k].t.getTimeAsDouble()
			  << std::setw(5) << i_w_max
			  << std::setw(10) << u(0) 
			  << std::setw(10) << u(1)
			  << std::setw(10) << S(0,0) 
			  << std::setw(10) << S(0,1)
			  << std::setw(10) << S(1,1) 
			  << std::setw(10) << w << std::endl;
	}
	
      }

      t_km = sensorManagerMsgs_[k].t;

    }
    
    printf("Elapsed Timing Information [nsec]\n");
    printf("Prediction    -- wall: %lld   cpu: %lld\n", 
	   pFilter_->getTimingInfo()->predict_wall, pFilter_->getTimingInfo()->predict_cpu);
    printf("Map Update    -- wall: %lld   cpu: %lld\n", 
	   pFilter_->getTimingInfo()->mapUpdate_wall, pFilter_->getTimingInfo()->mapUpdate_cpu);
    printf("Map Update KF -- wall: %lld   cpu: %lld\n", 
	   pFilter_->getTimingInfo()->mapUpdate_kf_wall, pFilter_->getTimingInfo()->mapUpdate_kf_cpu);
    printf("Weighting     -- wall: %lld   cpu: %lld\n", 
	   pFilter_->getTimingInfo()->particleWeighting_wall, pFilter_->getTimingInfo()->particleWeighting_cpu);
    printf("Map Merge     -- wall: %lld   cpu: %lld\n", 
	   pFilter_->getTimingInfo()->mapMerge_wall, pFilter_->getTimingInfo()->mapMerge_cpu);
    printf("Map Prune     -- wall: %lld   cpu: %lld\n", 
	   pFilter_->getTimingInfo()->mapPrune_wall, pFilter_->getTimingInfo()->mapPrune_cpu);
    printf("Resampling    -- wall: %lld   cpu: %lld\n", 
	   pFilter_->getTimingInfo()->particleResample_wall, pFilter_->getTimingInfo()->particleResample_cpu);
    printf("Total         -- wall: %lld   cpu: %lld\n",
	   pFilter_->getTimingInfo()->predict_wall +
	   pFilter_->getTimingInfo()->mapUpdate_wall +
	   pFilter_->getTimingInfo()->particleWeighting_wall +
	   pFilter_->getTimingInfo()->mapMerge_wall +
	   pFilter_->getTimingInfo()->mapPrune_wall +
	   pFilter_->getTimingInfo()->particleResample_wall,
	   pFilter_->getTimingInfo()->predict_cpu +
	   pFilter_->getTimingInfo()->mapUpdate_cpu +
	   pFilter_->getTimingInfo()->particleWeighting_cpu +
	   pFilter_->getTimingInfo()->mapMerge_cpu +
	   pFilter_->getTimingInfo()->mapPrune_cpu + 
	   pFilter_->getTimingInfo()->particleResample_cpu);
    printf("\n");

    if(logToFile_){
      particlePoseFile.close();
      landmarkEstFile.close();
    }
  }

private:

  const char* cfgFileName_;

  // Dataset
  std::string dataFileGPS_;
  std::string dataFileDetection_;
  std::string dataFileLidar_;
  std::string dataFileInput_;
  std::string dataFileSensorManager_;
  std::vector<SensorManagerMsg> sensorManagerMsgs_;

  // Process model
  double ackerman_h_;
  double ackerman_l_;
  double ackerman_dx_;
  double ackerman_dy_;
  double var_uv_;
  double var_ur_;
  double var_posex_;
  double var_posey_;
  double var_poseth_;
  std::vector<Position2d> groundtruth_pos_;
  std::vector<MotionModel_Ackerman2d::TInput> motionInputs_;
  std::vector<MotionModel_Ackerman2d::TState> deadReckoning_pose_;

  // Landmarks 
  double varlmx_;
  double varlmy_;
  double varlmd_;

  // Range-Bearing Measurements
  double rangeLimitMax_;
  double rangeLimitMin_;
  double bearingLimitMax_;
  double bearingLimitMin_;
  double clutterExpected_;
  double varzr_;
  double varzb_;
  double varzd_;
  double varza_;
  std::vector<SLAM_Filter::TMeasurement> measurements_;
  std::vector<double> Pd_;
  std::vector<LidarScanMsg> lidarScans_;

  // Filters
  KalmanFilter_VictoriaPark kf_;
  SLAM_Filter *pFilter_; 
  int nParticles_;
  double pNoiseInflation_;
  double zNoiseInflation_;
  double innovationRangeThreshold_;
  double innovationBearingThreshold_;
  double birthGaussianWeight_;
  double newGaussianCreateInnovMDThreshold_;
  double importanceWeightingMeasurementLikelihoodMDThreshold_;
  double importanceWeightingEvalPointGuassianWeight_;
  double effNParticleThreshold_;
  int minUpdatesBeforeResample_;
  double gaussianMergingThreshold_;
  double gaussianMergingCovarianceInflationFactor_;
  double gaussianPruningThreshold_;
  int importanceWeightingEvalPointCount_;
  bool useClusterProcess_;

  bool logToFile_;

public:
  std::string logDirPrefix_;
};



int main(int argc, char* argv[]){

  int initRandSeed = 0;
  const char* cfgFileName = "cfg/rbphdslam_VictoriaPark.xml";
  if( argc >= 2 ){
    initRandSeed = boost::lexical_cast<int>(argv[1]);
  }
  if( argc >= 3 ){
    cfgFileName = argv[2];
  }
  std::cout << "rbphdslam_VictoraPark [randomSeed] [cfgFile]\n";
  std::cout << "[randomSeed] = " << initRandSeed << std::endl;
  std::cout << "[cfgFile] = " << cfgFileName << std::endl;

  RBPHDSLAM_VictoriaPark slam;

  // Read config file
  if( !slam.readConfigFile( cfgFileName ) ){
    std::cout << "[Error] Unable to read config file: " << cfgFileName << std::endl;
    return -1;
  }

  slam.readData();
  slam.setupRBPHDFilter();
  slam.deadReckoning();

  srand48( time(NULL) );
  boost::timer::auto_cpu_timer *timer = new boost::timer::auto_cpu_timer(6, "Run time: %ws\n");

  slam.run(); 

  delete timer;
 
  return 0;

}<|MERGE_RESOLUTION|>--- conflicted
+++ resolved
@@ -388,11 +388,7 @@
     Landmark3d::Cov Q_m_k; // landmark process model additive noise
     int zIdx = 0;
     //for(uint k = 0; k < sensorManagerMsgs_.size() ; k++ ){  
-<<<<<<< HEAD
     for(uint k = 0; k < 15000 ; k++ ){ 
-=======
-    for(uint k = 0; k < 10000 ; k++ ){ 
->>>>>>> eb8ff4b1
 
       if( k % 1000 == 0){
 	std::cout << "Sensor messages processed: " << k << "/" << sensorManagerMsgs_.size()-1 << std::endl;
