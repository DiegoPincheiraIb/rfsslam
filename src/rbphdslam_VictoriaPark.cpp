--- conflicted
+++ resolved
@@ -353,7 +353,9 @@
     if(logToFile_){
       particlePoseFile.open( (logDirPrefix_ + "particlePose.dat").c_str() );
       landmarkEstFile.open( (logDirPrefix_ + "landmarkEst.dat").c_str() );
-
+    }
+    if(logToFile_){
+      MotionModel_Ackerman2d::TState x_i;
       for(int i = 0; i < pFilter_->getParticleCount(); i++){
 	SLAM_Filter::TPose x;
 	pFilter_->getParticleSet()->at(i)->getPose(x);
@@ -376,13 +378,8 @@
     u_km_cov << var_uv_, 0, 0, var_ur_;
     u_km.setCov( u_km_cov );
     u_km.setTime( t_km );
-<<<<<<< HEAD
     Landmark3d::Cov Q_m_k; // landmark process model additive noise
-    for(uint k = 0; k < sensorManagerMsgs_.size(); k++ ){
-=======
-    Landmark2d::Cov Q_m_k; // landmark process model additive noise
     for(uint k = 0; k < sensorManagerMsgs_.size() ; k++ ){  
->>>>>>> 8762b9d3
 
       if( k % 100 == 0){
 	std::cout << "Sensor messages processed: " << k << "/" << sensorManagerMsgs_.size()-1 << std::endl;
@@ -453,8 +450,8 @@
 	  }
 	}
 	for( int m = 0; m < pFilter_->getGMSize(i_w_max); m++ ){
-	  MeasurementModel_RngBrg::TLandmark::Vec u;
-	  MeasurementModel_RngBrg::TLandmark::Mat S;
+	  MeasurementModel_VictoriaPark::TLandmark::Vec u;
+	  MeasurementModel_VictoriaPark::TLandmark::Mat S;
 	  double w;
 	  pFilter_->getLandmark(i_w_max, m, u, S, w);
 	  landmarkEstFile << std::fixed << std::setprecision(3) 
@@ -486,42 +483,7 @@
 	kz = measurements_[ zIdx ].getTime();
       }
 
-<<<<<<< HEAD
-      ////////// Update Step //////////
-      pFilter_->update(Z);
-
-      // Log particle poses
-      if(logToFile_){
-	for(int i = 0; i < pFilter_->getParticleCount(); i++){
-	  pFilter_->getParticleSet()->at(i)->getPose(x_i);
-	  double w = pFilter_->getParticleSet()->at(i)->getWeight();
-	  fprintf( pParticlePoseFile, "%f   %d   %f   %f   %f   %f\n", time.getTimeAsDouble(), i, x_i.get(0), x_i.get(1), x_i.get(2), w);
-	}
-	fprintf( pParticlePoseFile, "\n");
-      }
-
-      // Log landmark estimates
-      if(logToFile_){
-	for(int i = 0; i < pFilter_->getParticleCount(); i++){
-	  int mapSize = pFilter_->getGMSize(i);
-	  for( int m = 0; m < mapSize; m++ ){
-	    MeasurementModel_VictoriaPark::TLandmark::Vec u;
-	    MeasurementModel_VictoriaPark::TLandmark::Mat S;
-	    double w;
-	    pFilter_->getLandmark(i, m, u, S, w);
-	    
-	    fprintf( pLandmarkEstFile, "%f   %d   ", time.getTimeAsDouble(), i);
-	    fprintf( pLandmarkEstFile, "%f   %f      ", u(0), u(1));
-	    fprintf( pLandmarkEstFile, "%f   %f   %f", S(0,0), S(0,1), S(1,1));
-	    fprintf( pLandmarkEstFile, "   %f\n", w );
-	  }
-	}
-      }
-
-    }*/
-=======
     */
->>>>>>> 8762b9d3
     
     printf("Elapsed Timing Information [nsec]\n");
     printf("Prediction    -- wall: %lld   cpu: %lld\n", 
