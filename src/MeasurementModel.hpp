--- conflicted
+++ resolved
@@ -12,7 +12,6 @@
 #include "Measurement.hpp"
 #include "Landmark.hpp"
 #include "Pose.hpp"
-#include "Tools.hpp"
 
 /** 
  * \class MeasurementModel
@@ -118,6 +117,7 @@
       measurement.get(z_k, t );
       RandomVecMathTools<MeasurementType>::sample(z_k, R_, L_, t, measurement);
     }
+
     
     if(deallocatePose)
       delete pose_sample;
@@ -184,13 +184,10 @@
     return 0;
   }  
 
-<<<<<<< HEAD
 protected:
 
   typename MeasurementType::Mat R_; /**< Additive zero-mean Gaussian noise covariance */
   typename MeasurementType::Mat L_; /** Lower triangular part of Cholesky decomposition on R_ */
-=======
->>>>>>> 59c7ec8d
 
 
   
@@ -201,9 +198,6 @@
   boost::mt19937 rng_;
   boost::normal_distribution<double> nd_;
   boost::variate_generator< boost::mt19937, boost::normal_distribution<double> > gen_;
-
-  typename MeasurementType::Mat R_; /**< Additive zero-mean Gaussian noise covariance */
-  typename MeasurementType::Mat L_; /** Lower triangular part of Cholesky decomposition on R_ */
 
 };
 
