/*
 * Software License Agreement (New BSD License)
 *
 * Copyright (c) 2013, Keith Leung, Felipe Inostroza
 * All rights reserved.
 * 
 * Redistribution and use in source and binary forms, with or without
 * modification, are permitted provided that the following conditions are met:
 *     * Redistributions of source code must retain the above copyright
 *       notice, this list of conditions and the following disclaimer.
 *     * Redistributions in binary form must reproduce the above copyright
 *       notice, this list of conditions and the following disclaimer in the
 *       documentation and/or other materials provided with the distribution.
 *     * Neither the name of the Advanced Mining Technology Center (AMTC), the
 *       Universidad de Chile, nor the names of its contributors may be 
 *       used to endorse or promote products derived from this software without 
 *       specific prior written permission.
 * 
 * THIS SOFTWARE IS PROVIDED BY THE COPYRIGHT HOLDERS AND CONTRIBUTORS "AS IS" AND
 * ANY EXPRESS OR IMPLIED WARRANTIES, INCLUDING, BUT NOT LIMITED TO, THE IMPLIED
 * WARRANTIES OF MERCHANTABILITY AND FITNESS FOR A PARTICULAR PURPOSE ARE
 * DISCLAIMED. IN NO EVENT SHALL THE AMTC, UNIVERSIDAD DE CHILE, OR THE COPYRIGHT 
 * HOLDERS BE LIABLE FOR ANY DIRECT, INDIRECT, INCIDENTAL, SPECIAL, EXEMPLARY, OR 
 * CONSEQUENTIAL DAMAGES (INCLUDING, BUT NOT LIMITED TO, PROCUREMENT OF SUBSTITUTE 
 * GOODS OR SERVICES; LOSS OF USE, DATA, OR PROFITS; OR BUSINESS INTERRUPTION) 
 * HOWEVER CAUSED AND ON ANY THEORY OF LIABILITY, WHETHER IN CONTRACT, STRICT 
 * LIABILITY, OR TORT (INCLUDING NEGLIGENCE OR OTHERWISE) ARISING IN ANY WAY OUT OF 
 * THE USE OF THIS SOFTWARE, EVEN IF ADVISED OF THE POSSIBILITY OF SUCH DAMAGE.
 */

#ifndef FASTSLAM_HPP
#define FASTSLAM_HPP

#include <boost/timer/timer.hpp>
#include <Eigen/Core>
#include "GaussianMixture.hpp"

#include "HungarianMethod.hpp"
#include "MurtyAlgorithm.hpp"

#include "KalmanFilter_RngBrg.hpp"
#include "ParticleFilter.hpp"
#include <math.h>
#include <vector>

#include <stdio.h>

namespace rfs{

/**
 *  \class FastSLAM
 *  \brief Factored Solution to SLAM
 *  
 *  This is an implementation of the FastSLAM v1.0 algorithm and the MH-FastSLAM algorithm
 *
 *  INPROCEEDINGS{Montemerlo02a,
 *  AUTHOR         = {Montemerlo, M. and Thrun, S. and Koller, D. and 
 *                   Wegbreit, B.},
 *  TITLE          = {{FastSLAM}: {A} Factored Solution to the Simultaneous 
 *                   Localization and Mapping Problem},
 *  YEAR           = {2002},
 *  BOOKTITLE      = {Proceedings of the AAAI National Conference on 
 *                   Artificial Intelligence},
 *  PUBLISHER      = {AAAI},
 *  ADDRESS        = {Edmonton, Canada}
 *  }
 *
 *  \tparam RobotProcessModel A robot process model derived from ProcessModel
 *  \tparam LmkProcessModel A landmark process model derived from ProcessModel
 *  \tparam MeasurementModel A sensor model derived from MeasurementModel
 *  \tparam KalmanFilter A Kalman filter that uses LmkProcessModel and MeasurementModel
 *  \author Keith Leung, Felipe Inostroza
 */

template< class RobotProcessModel, class LmkProcessModel, class MeasurementModel, class KalmanFilter>
class FastSLAM : public ParticleFilter<RobotProcessModel, MeasurementModel, 
				       GaussianMixture< typename MeasurementModel::TLandmark > >
{
public:

  EIGEN_MAKE_ALIGNED_OPERATOR_NEW

  typedef typename RobotProcessModel::TState TPose;
  typedef typename RobotProcessModel::TInput TInput;
  typedef typename MeasurementModel::TLandmark TLandmark;
  typedef typename MeasurementModel::TMeasurement TMeasurement;
  typedef typename GaussianMixture<TLandmark>::Gaussian TGaussian;

  /** 
   * \brief Configurations for this RBPHDFilter 
   */
  struct Config{

    /** Minimum updates betwen resampling of particles*/
    int minUpdatesBeforeResample_;

    /** If true, timing information is written to the console every update*/
    bool reportTimingInfo_;

    /** The probability of existence that is initially assigned to a new landmark */
    double landmarkExistencePrior_;

    /** The log odds threshold for eliminating a landmark from the map*/
    double mapExistencePruneThreshold_;

    /** Minimum log measurement likelihood for numerical stability */
    double minLogMeasurementLikelihood_;

    /** Maximum number of particles */
    int nParticlesMax_;

    /** Maximum number of data associations per particle for MH-FastSLAM**/
    unsigned int maxNDataAssocHypotheses_;

    /** Maximum measurement likelihood difference to the previous best data association hypothesis for a given association to be allowed to spawn a new particle in MH-FastSLAM */
    double maxDataAssocLogLikelihoodDiff_;

  } config;

  /** 
   * Constructor 
   * \param n number of particles
   */
  FastSLAM(int n);

  /** Destructor */
  ~FastSLAM();

  /** 
   * Get the landmark process model
   * \return pointer to the landmark process model
   */
  LmkProcessModel* getLmkProcessModel();

  /**
   * Predict the robot trajectory using the lastest odometry data
   * \param[in] u input 
   * \param[in] Timestamp size of timestep;
   */
  void predict( TInput u, const TimeStamp &dT,
		bool useModelNoise = true,
		bool useInputNoise = false);

  /**
   * Update the map, calculate importance weighting, and perform resampling if necessary
   * \param[in] Z set of measurements to use for the update, placed in a std vector, which
   * gets cleared after the function call. 
   * \param[in] currentTimestep current timestep;
   */
  void update( std::vector<TMeasurement> &Z);

  /**
   * Get the size of the Gaussian mixture for a particle
   * \param[in] i particle index
   * \return size if index is valid, else -1
   */
  int getGMSize(int i);

  /**
   * Get the position, covariance, and weight of a Gaussian in particle i's Gaussin mixture
   * \param[in] i particle index
   * \param[in] m Gaussian index
   * \param[out] u mean
   * \param[out] S covariance
   * \param[out] w log-odds of existence
   * \return false if the indices specified are invalid 
   */ 
  bool getLandmark(const int i, const int m, 
		   typename TLandmark::Vec &u,
		   typename TLandmark::Mat &S,
		   double &w);
  
  /**
   * Get the pointer to the Kalman Filter used for updating the map
   * \return pointer to the Kalman Filter
   */
  KalmanFilter* getKalmanFilter();

  /** Function for initiating particles during startup 
   *  \param[in] i particle index
   *  \param[in] p particle pose
   */
  void setParticlePose(int i, TPose &p);


private:

  KalmanFilter *kfPtr_; /**< pointer to the Kalman filter */
  LmkProcessModel *lmkModelPtr_; /**< pointer to landmark process model */

  int nParticles_init_;

  /** indices of unused measurement for each particle for creating birth Gaussians */
  std::vector< std::vector<unsigned int> > unused_measurements_; 

  unsigned int nUpdatesSinceResample; /**< Number of updates performed since the last resmaple */
  
  /** 
   * Add birth Gaussians for each particle's map using unused_measurements_
   */ 
  void addBirthGaussians();

  /**
   * Update the map with the measurements in measurements_
   * Existing landmarks with probability of detection > 0 will have their Gaussian
   * mixture weight reduced to account for missed detection.
   * For every landmark-measurement pair with probability of detection > 0,
   * a new landmark will be created. 
   * /return whether the update was successful
   */
  bool updateMap();

  /**
   * Resample the particles, along with their individual maps,  according to their 
   * importance weightings.
   */
  void resampleWithMapCopy();

  /** 
   * Importance weighting. Overrides the abstract function in ParticleFilter
   * \note For this FastSLAM algorithm, we perform weighting as part of 
   * mapUpdate() to be a little more efficient. Therefore, this function is 
   * not called at all. However, we still need to overwrite the virtual function.
   * \param[in] idx particle index
   */
<<<<<<< HEAD
  void importanceWeighting(const uint idx){};
=======
  void importanceWeighting(const uint idx){}
>>>>>>> 5140b667

};

////////// Implementation //////////

template< class RobotProcessModel, class LmkProcessModel, class MeasurementModel, class KalmanFilter >
FastSLAM< RobotProcessModel, LmkProcessModel, MeasurementModel, KalmanFilter >::FastSLAM(int n)
: ParticleFilter<RobotProcessModel, MeasurementModel, 
		 GaussianMixture< typename MeasurementModel::TLandmark > >(n)
{

  lmkModelPtr_ = new LmkProcessModel;
  kfPtr_ = new KalmanFilter(lmkModelPtr_, this->getMeasurementModel());

  nParticles_init_ = n;
  
  for(int i = 0; i < n; i++){
    this->particleSet_[i]->setData( new GaussianMixture<TLandmark>() );
  }

  config.minUpdatesBeforeResample_ = 1;
  config.reportTimingInfo_ = false;
  config.landmarkExistencePrior_ = 0.5;
  config.mapExistencePruneThreshold_ = -3.0;
  config.minLogMeasurementLikelihood_ = -10.0;
  config.nParticlesMax_ = n * 3;
  config.maxNDataAssocHypotheses_ = 1;
  config.maxDataAssocLogLikelihoodDiff_ = 5;

  nUpdatesSinceResample = 0;
}

template< class RobotProcessModel, class LmkProcessModel, class MeasurementModel, class KalmanFilter >
FastSLAM< RobotProcessModel, LmkProcessModel, MeasurementModel, KalmanFilter >::~FastSLAM(){
  for(int i = 0; i < this->nParticles_; i++){
    //delete maps_[i];
    this->particleSet_[i]->deleteData();
  }
  delete kfPtr_;
  delete lmkModelPtr_;
}

template< class RobotProcessModel, class LmkProcessModel, class MeasurementModel, class KalmanFilter >
LmkProcessModel* FastSLAM< RobotProcessModel, LmkProcessModel, MeasurementModel, KalmanFilter >::getLmkProcessModel(){
  return lmkModelPtr_;
}

template< class RobotProcessModel, class LmkProcessModel, class MeasurementModel, class KalmanFilter >
void FastSLAM< RobotProcessModel, LmkProcessModel, MeasurementModel, KalmanFilter >::predict( TInput u, 
                                                  const TimeStamp &dT,
												 bool useModelNoise,
												 bool useInputNoise){

  boost::timer::auto_cpu_timer *timer = NULL;
  if(config.reportTimingInfo_)
    timer = new boost::timer::auto_cpu_timer(6, "Predict time: %ws\n");

  // propagate particles
  this->propagate(u, dT, useModelNoise, useInputNoise);

  // propagate landmarks
  for( int i = 0; i < this->nParticles_; i++ ){
    //for( int m = 0; m < maps_[i]->getGaussianCount(); m++){
    for( int m = 0; m < this->particleSet_[i]->getData()->getGaussianCount(); m++){
      TLandmark *plm;
      //maps_[i]->getGaussian(m, plm);
      this->particleSet_[i]->getData()->getGaussian(m, plm);
      lmkModelPtr_->staticStep(*plm, *plm, dT);
    }
  }

  if(timer != NULL)
    delete timer;
}

template< class RobotProcessModel, class LmkProcessModel, class MeasurementModel, class KalmanFilter >
void FastSLAM< RobotProcessModel, LmkProcessModel, MeasurementModel, KalmanFilter >::update( std::vector<TMeasurement> &Z){

  boost::timer::auto_cpu_timer *timer_mapUpdate = NULL;
  boost::timer::auto_cpu_timer *timer_particleWeighting = NULL;
  boost::timer::auto_cpu_timer *timer_mapMerge = NULL;
  boost::timer::auto_cpu_timer *timer_mapPrune = NULL;
  boost::timer::auto_cpu_timer *timer_particleResample = NULL;

  nUpdatesSinceResample++;

  this->setMeasurements( Z ); // Z gets cleared after this call, measurements now stored in this->measurements_

  ////////// Map Update and Particle Weighting//////////
  if(config.reportTimingInfo_){
    timer_mapUpdate = new boost::timer::auto_cpu_timer(6, "Map update time: %ws\n");
  }
  if(!updateMap())
    printf("Update Failed!\n");
  if(timer_mapUpdate != NULL)
    delete timer_mapUpdate;

  //////////// Particle resampling //////////
  if(config.reportTimingInfo_){
    timer_particleResample = new boost::timer::auto_cpu_timer(6, "Particle resample time: %ws\n");
  }
  resampleWithMapCopy();
  if(timer_particleResample != NULL)
    delete timer_particleResample;

}

template< class RobotProcessModel, class LmkProcessModel, class MeasurementModel, class KalmanFilter >
bool FastSLAM< RobotProcessModel, LmkProcessModel, MeasurementModel, KalmanFilter >::updateMap(){

  const unsigned int startIdx = 0;
  const unsigned int stopIdx = this->nParticles_;

  const unsigned int nZ = this->measurements_.size();

  HungarianMethod hm; // for data association

  for(unsigned int i = startIdx; i < stopIdx; i++){    

    //----------  1. Data Association --------------------
    
    // Look for landmarks within sensor range
    const TPose *pose = this->particleSet_[i]->getPose();
    //unsigned int nM = maps_[i]->getGaussianCount();
    unsigned int nM = this->particleSet_[i]->getData()->getGaussianCount();
    std::vector<int> idx_inRange;
    std::vector<double> pd_inRange;
    std::vector<TLandmark*> lm_inRange;
    for( int m = 0; m < nM; m++ ){
      //TLandmark* lm = maps_[i]->getGaussian(m);
      TLandmark* lm = this->particleSet_[i]->getData()->getGaussian(m);
      bool closeToLimit = false;
      double pd = this->pMeasurementModel_->probabilityOfDetection(*pose, *lm, closeToLimit); 
      if( pd != 0 || closeToLimit ){
	idx_inRange.push_back(m);
	lm_inRange.push_back(lm);
	pd_inRange.push_back(pd);
      }
    }
    nM = lm_inRange.size();

    // Loglikelihood table for Data Association
    unsigned int nMZ = nM;
    if(nZ > nM){
      nMZ = nZ;
    }
    
    double** likelihoodTable;
    CostMatrix likelihoodMat(likelihoodTable, nMZ);
    for( int m = 0; m < nMZ; m++ ){
      for(int z = 0; z < nMZ; z++){
	likelihoodTable[m][z] = config.minLogMeasurementLikelihood_;
      }
    }

    // Fill in table for landmarks within range    
    for(unsigned int m = 0; m < nM; m++){
      TLandmark* lm = lm_inRange[m]; // landmark position estimate
      TMeasurement measurement_exp; // expected measurement      
      bool isValidExpectedMeasurement = this->pMeasurementModel_->measure( *pose , *lm , measurement_exp);
      for(int z = 0; z < nZ; z++){
	if( isValidExpectedMeasurement ){
	  likelihoodTable[m][z] = fmax(config.minLogMeasurementLikelihood_, 
				       log(measurement_exp.evalGaussianLikelihood(this->measurements_[z])));
	}
      }
    }
 
    likelihoodMat.reduce(config.minLogMeasurementLikelihood_);
    double** likelihoodTableReduced;
    int* assignments_fixed = new int[nMZ];
    double score_reduced;
    int* mRemap;
    int* zRemap;
    int nMZReduced = likelihoodMat.getCostMatrixReduced(likelihoodTableReduced, assignments_fixed, &score_reduced, mRemap, zRemap);
   
    // Use Hungaian Method and Murty's Method for k-best data association
    unsigned int nH = 0; // number of data association hypotheses (we will create a new particle for each)
    double logLikelihoodSum = 0;
    Murty murty(likelihoodTableReduced, nMZReduced);
    std::vector<int*> da; // data association hypotheses
    if( nMZReduced == 0 ){
      int* da_current = new int[nMZ];
      for(unsigned int m = 0; m < nM; m++){
	da_current[m] = assignments_fixed[m];
      }
      da.push_back( da_current );
    }else{
      while(nH < config.maxNDataAssocHypotheses_){

	int* daVar = NULL;
	unsigned int nH_old = nH;
	nH = murty.findNextBest(daVar, &logLikelihoodSum);
	if(nH == -1){
	  nH = nH_old;
	  break;
	}
	if(murty.getBestScore() - logLikelihoodSum >= config.maxDataAssocLogLikelihoodDiff_){
	  nH--;
	  break;
	}

	int* da_current = new int[nMZ];
	for(unsigned int m = 0; m < nM; m++){
	  da_current[m] = assignments_fixed[m];
	}
	for(unsigned int m = 0; m < nMZReduced; m++){
	  int z_o = zRemap[ daVar[m] ];
	  int m_o = mRemap[m];
	  if(z_o < nZ){
	    da_current[ m_o ] = z_o;
	  }else{
	    da_current[ m_o ] = -2;
	  }
	}
	da.push_back(da_current);

      }
    }

    delete[] assignments_fixed;
    /*
    if(i == 0){
      for(int m = 0; m < nMZ; m++ ){
	printf("%d -- %d\n", m, da[0][m]);
      }
      printf("\n");
    }
    */
    // particle indices for update
    unsigned int pi[nH];
    pi[0] = i; 
    if(nH > 1){
      double newWeight = this->particleSet_[i]->getWeight() / nH;
      this->particleSet_[i]->setWeight(newWeight);
      this->copyParticle(i, nH-1, newWeight);
      for(unsigned int h = 1; h < nH; h++){
	pi[h] = this->nParticles_ - h;
	//this->particleSet_[pi[h]]->getData()->getGaussianCount();
      }
    }

    for(unsigned int h = 0; h < nH; h++){
    
      //----------  2. Kalman Filter map update ----------

      double nExpectedClutter = this->pMeasurementModel_->clutterIntensityIntegral(nZ);
      double probFalseAlarm = nExpectedClutter / nZ;
      double p_exist_given_Z = 0;
      double logParticleWeight = 0;

      bool zUsed[nZ];
      for(unsigned int z = 0; z < nZ; z++){
	zUsed[z] = false;
      }

      for(unsigned int m = 0; m < nM; m++){
      
	TLandmark* lm = this->particleSet_[pi[h]]->getData()->getGaussian( idx_inRange[m] );

	// Update landmark estimate m with the associated measurement
	int z = da[h][m];
	bool isUpdatePerformed = false;
	if(z < nZ && z >= 0 && likelihoodTable[m][z] > config.minLogMeasurementLikelihood_){
	  isUpdatePerformed = kfPtr_->correct(*pose, this->measurements_[z], *lm, *lm);
	}
      
	// calculate change to existence probability      
	if(isUpdatePerformed){

	  zUsed[z] = true; // This flag is for new landmark creation	
	  logParticleWeight += likelihoodTable[m][z];
	  p_exist_given_Z = ((1 - pd_inRange[m]) * probFalseAlarm * config.landmarkExistencePrior_ + pd_inRange[m] * config.landmarkExistencePrior_) /
	    (probFalseAlarm + (1 - probFalseAlarm) * pd_inRange[m] * config.landmarkExistencePrior_); 

	}else{ // landmark estimate m not updated
	  
	  p_exist_given_Z = ((1 - pd_inRange[m]) * config.landmarkExistencePrior_) /
	    ((1 - config.landmarkExistencePrior_) + (1 - pd_inRange[m]) * config.landmarkExistencePrior_);

	}

	double w = this->particleSet_[pi[h]]->getData()->getWeight( idx_inRange[m] );
	w += log( (p_exist_given_Z) / (1 - p_exist_given_Z) ); 
	this->particleSet_[pi[h]]->getData()->setWeight(idx_inRange[m], w);
      }
     

      //---------- 3. Map Management (Add and remove landmarks)  ------------
      int nRemoved = this->particleSet_[pi[h]]->getData()->prune(config.mapExistencePruneThreshold_); 

      for(unsigned int z = 0; z < nZ; z++){
	if(!zUsed[z]){ // Create new landmarks with inverse measurement model with unused measurements

	  TLandmark landmark_pos;
	  this->pMeasurementModel_->inverseMeasure( *pose, this->measurements_[z] , landmark_pos );
	  double newLandmarkWeight = log(config.landmarkExistencePrior_ / (1 - config.landmarkExistencePrior_));
	  this->particleSet_[pi[h]]->getData()->addGaussian( &landmark_pos, newLandmarkWeight, true);
	}
      }

      //---------- 4. Importance Weighting --------------
      // Some of the work has already been done in the map update step
      double prev_p_weight = this->particleSet_[pi[h]]->getWeight();
      this->particleSet_[pi[h]]->setWeight( prev_p_weight * exp(logParticleWeight) );

    }


    //---------- 5. Cleanup - Free memory ---------
    for( int d = 0; d < da.size(); d++ ){
      delete[] da[d];
    }

  } // particle i loop end

  return true;

}

template< class RobotProcessModel, class LmkProcessModel, class MeasurementModel, class KalmanFilter >
void FastSLAM< RobotProcessModel, LmkProcessModel, MeasurementModel, KalmanFilter >::resampleWithMapCopy(){

  bool resampleOccured = false;

  if( this->nParticles_ > config.nParticlesMax_){
    resampleOccured = this->resample( nParticles_init_, true );
  }else if( nUpdatesSinceResample >= config.minUpdatesBeforeResample_){
    resampleOccured = this->resample( nParticles_init_ );
  }

  if( resampleOccured ){
    nUpdatesSinceResample = 0;
  }else{
    this->normalizeWeights();
  }

}

template< class RobotProcessModel, class LmkProcessModel, class MeasurementModel, class KalmanFilter >
int FastSLAM< RobotProcessModel, LmkProcessModel, MeasurementModel, KalmanFilter >::getGMSize(int i){

  if( i >= 0 && i < this->nParticles_ )
    //return ( maps_[i]->getGaussianCount() );
    return ( this->particleSet_[i]->getData()->getGaussianCount() );
  else
    return -1;
}

template< class RobotProcessModel, class LmkProcessModel, class MeasurementModel, class KalmanFilter >
bool FastSLAM< RobotProcessModel, LmkProcessModel, MeasurementModel, KalmanFilter >::
getLandmark(const int i, const int m, 
	    typename TLandmark::Vec &u,
	    typename TLandmark::Mat &S,
	    double &w)
{

  int sz = getGMSize(i);
  if( sz == -1 || (m < 0) || (m >= sz) )
    {
      return false;
    }
  TLandmark *plm;
  //maps_[i]->getGaussian(m, plm, w);
  this->particleSet_[i]->getData()->getGaussian(m, plm, w);
  plm->get(u, S);
  return true;
}

template< class RobotProcessModel, class LmkProcessModel, class MeasurementModel, class KalmanFilter >
void FastSLAM< RobotProcessModel, LmkProcessModel, MeasurementModel, KalmanFilter >::
setParticlePose(int i, TPose &p){
  
  this->particleSet_[i]->setPose(p);

}

template< class RobotProcessModel, class LmkProcessModel, class MeasurementModel, class KalmanFilter >
KalmanFilter* FastSLAM< RobotProcessModel, LmkProcessModel, MeasurementModel, KalmanFilter >::getKalmanFilter(){
  return kfPtr_;
}

}

#endif<|MERGE_RESOLUTION|>--- conflicted
+++ resolved
@@ -223,11 +223,7 @@
    * not called at all. However, we still need to overwrite the virtual function.
    * \param[in] idx particle index
    */
-<<<<<<< HEAD
-  void importanceWeighting(const uint idx){};
-=======
   void importanceWeighting(const uint idx){}
->>>>>>> 5140b667
 
 };
 
