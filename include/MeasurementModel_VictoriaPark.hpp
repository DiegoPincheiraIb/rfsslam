#ifndef MEASUREMENTMODEL_VICTORIAPARK_HPP
#define MEASUREMENTMODEL_VICTORIAPARK_HPP

#include <boost/shared_ptr.hpp>
#include <vector>

#include "MeasurementModel.hpp"
#include "rfsslam/MeasurementModel_RngBrg.hpp"

namespace rfs{
  
  /**
   * \class MeasurementModel_VictoriaPark
   * \brief A 2d range-bearing measurement model for 2d Circle Features extracted from lidar scans.
   * \author Felipe Inostroza
   */
  class MeasurementModel_VictoriaPark : public MeasurementModel <Pose2d, Landmark3d, Measurement3d>{

  public:

    /** Default constructor */
    MeasurementModel_VictoriaPark();

    /**
     * Constructor that sets the uncertainty (covariance) of the measurement model, \f$\mathbf{R}\f$
     * \param covZ measurement covariance, \f$\mathbf{R}\f$
     * \param Slb laser bearing variance used in calculating the diameter variance
     */
    MeasurementModel_VictoriaPark(Eigen::Matrix3d &covZ, double Slb);


    /**
     * Constructor that sets the uncertainty (covariance) of the measurement model, \f$\mathbf{R}\f$
     * \param covP measurement covariance for the range bearing model, \f$\mathbf{R_p}\f$
     * \param covR measurement covariance for the diameter, \f$\mathbf{R}_R\f$
     * \param Slb laser bearing variance used in calculating the diameter variance
     */
    MeasurementModel_VictoriaPark(Eigen::Matrix2d &covP, double covR, double Slb);

    /**
     * Constructor that sets the uncertainty (covariance) of the measurement model,
     * \f[\mathbf{R} = \begin{bmatrix} \sigma_r^2 & 0 & 0 \\ 0 & \sigma_b^2 & 0 \\ 0 & 0 & \sigma_R^2 \end{bmatrix}\f]
     * radius, range and bearing are assumed to be uncorrelated
     * \param Sr Range variance \f$\sigma_r^2\f$
     * \param Sb Bearing variance \f$\sigma_b^2\f$
     * \param Sd flat diameter variance \f$\sigma_R^2\f$
     * \param Slb laser bearing variance used in calculating the diameter variance
     */
    MeasurementModel_VictoriaPark(double Sr, double Sb, double Sd, double Slb);

    /** Default destructor */
    ~MeasurementModel_VictoriaPark();

    /**
     * Set the zero-mean-white-Gaussian additive noise covariance matrix, \f$\mathbf{R}\f$
     * \param[in] R covariance matrix
     * \param Slb laser bearing variance used in calculating the diameter variance
     */
    void setNoise( Measurement3d::Mat &R , double Slb);

    /**
     * Obtain a measurement from a given robot pose and landmark position
     * \f[ \mathbf{z} = \mathbf{h}(\mathbf{x}, \mathbf{m} ) + \mathbf{e}, \mathbf{e} \sim (\mathbf{0}, \mathbf{R}) \f]
     * where \f$\mathbf{z}\f$ is a measurement, \f$\mathbf{x}\f$ is the robot pose, \f$\mathbf{m}\f$ is a landmark position, \f$\mathbf{e}\f$ is the zero-mean Gaussian noise.
     * \param[in] pose \f$\mathbf{x}\f$, robot pose from which the measurement is made
     * \param[in] landmark \f$\mathbf{m}\f$, the measured landmark
     * \param[out] measurement \f$\mathbf{x}\f$, the measurement
     * \param[out] jacobian_wrt_lmk if not NULL, the pointed-to matrix is overwritten
     * by the Jacobian of the measurement model, \f$\mathbf{H}\f$, evaluated at \f$\mathbf{x}\f$ and \f$\mathbf{m}\f$
     * \return true if a valid measurement is produced
     */
    bool measure( const Pose2d &pose, const Landmark3d &landmark,
		  Measurement3d &measurement, Eigen::Matrix3d *jacobian_wrt_lmk = NULL, Eigen::Matrix3d *jacobian_wrt_pose = NULL);

    /**
     * \f[ \mathbf{m} = \mathbf{h}^{-1}(\mathbf{x}, \mathbf{z} )\f]
     * where \f$\mathbf{z}\f$ is a measurement, \f$\mathbf{x}\f$ is the robot pose, \f$\mathbf{m}\f$ is a landmark position
     * \param[in] pose \f$\mathbf{x}\f$, robot pose (the uncertainty is not used here because the
     * RBPHDFilter represents robot pose estimates with particles)
     * \param[in] measurement  \f$\mathbf{z}\f$ measurement, for which the uncertainty is \f$\mathbf{R}\f$
     * \param[out] landmark  \f$\mathbf{m}\f$, predicted landmark position with uncertainty
     */
    void inverseMeasure(const Pose2d &pose, const Measurement3d &measurement, Landmark3d &landmark);


    /**
     * \TODO Documentation
     * Abstract function of determining a landmark's probability of detection, and if the landmark is close to the sensing limit.
     * Through this we can indirectly specify sensing limits and other sensor characteristics
     * The probability of detection is necessary as a parameter is the PHD Filter. Indicating whether a landmark is close to the
     * sensing limit matters in the implementation for providing a better map estimate, as it reduces landmark disappearance
     * near the sensing limit due to the probability of detection mismatch.
     * \param[in] pose robot pose
     * \param[in] landmark landmark position
     * \param[out] isCloseToSensingLimit true if lahttps://www.google.com/search?client=ubuntu&channel=fs&q=23%2F30*6%2B1&ie=utf-8&oe=utf-8#channel=fs&q=twitter+%23shamelessplug&safe=offndmark is close to the sensing limit
     * \return probability of detection
     */
    double probabilityOfDetection( const Pose2d &pose,
				   const Landmark3d &landmark,
				   bool &isCloseToSensingLimit);

    /**
     * \TODO Documentation
     */
    double probabilityOfDetection2( const Pose2d &pose,
				    const Landmark3d &landmark,
				    bool &isCloseToSensingLimit);

    /**
     * Determine the clutter intensity in measurement space.
     * Uniform clutter intensity is assumed
     * \param[in] z measurement point at which clutter intensity will be determined
     * \param[in] nZ the cardinality of Z, of which z is a member.
     * \return clutter intensity
     */
    double clutterIntensity( Measurement3d &z, int nZ );

    /**
     * Determine the clutter intensity integral in measurement space.
     * This is calculated based on the probablity of false alarm,
     * defined as p( NULL | measurement exists)
     * \param[in] nZ the cardinality of Z
     * \return clutter intensity
     */
    double clutterIntensityIntegral( int nZ = 0);


    /**
     * \TODO documentation
     */ 
    void setLaserScan(const std::vector<double> &laserscan); // \todo use shared_ptr

    /** \brief Configuration for this measurement model */
    struct Config{
      std::vector<double> probabilityOfDetection_; /**< Array containing probabilities of detection for a circle given the amount of points that should show up on the scan */
      double expectedClutterNumber_; /**< Expected number of clutter measurements, the intensity is asummed constant over the field of view of the robot */
      double rangeLimMax_; /**< sensing range limit, beyond which \f$ P_D = 0 \f$*/
      double rangeLimMin_; /**< sensing range limit, below which \f$ P_D = 0 \f$*/
      double bearingLimitMin_; /**< sensing angle limit, below which \f$ P_D = 0 \f$*/
      double bearingLimitMax_; /**< sensing angle limit, beyond which \f$ P_D = 0 \f$*/

    }config;

  private:

    double Slb_;
    MeasurementModel_RngBrg rangeBearingModel;
    std::vector<double> laserscan_;
    double clutterIntensity_;

  };

}


<<<<<<< HEAD
=======
   /**
    * Set the zero-mean-white-Gaussian additive noise covariance matrix, \f$\mathbf{R}\f$
    * \param[in] R covariance matrix
    * \param Slb laser bearing variance used in calculating the diameter variance
    */
   void setNoise( Measurement3d::Mat &R , double Slb);

   /**
    * Obtain a measurement from a given robot pose and landmark position
    * \f[ \mathbf{z} = \mathbf{h}(\mathbf{x}, \mathbf{m} ) + \mathbf{e}, \mathbf{e} \sim (\mathbf{0}, \mathbf{R}) \f]
    * where \f$\mathbf{z}\f$ is a measurement, \f$\mathbf{x}\f$ is the robot pose, \f$\mathbf{m}\f$ is a landmark position, \f$\mathbf{e}\f$ is the zero-mean Gaussian noise.
    * \param[in] pose \f$\mathbf{x}\f$, robot pose from which the measurement is made
    * \param[in] landmark \f$\mathbf{m}\f$, the measured landmark
    * \param[out] measurement \f$\mathbf{x}\f$, the measurement
    * \param[out] jacobian_wrt_lmk if not NULL, the pointed-to matrix is overwritten
    * by the Jacobian of the measurement model, \f$\mathbf{H}\f$, evaluated at \f$\mathbf{x}\f$ and \f$\mathbf{m}\f$
    * \return true if a valid measurement is produced
    */
   bool measure( const Pose2d &pose, const Landmark3d &landmark,
                 Measurement3d &measurement, Eigen::Matrix3d *jacobian_wrt_lmk = NULL, Eigen::Matrix3d *jacobian_wrt_pose = NULL);

   /**
    * \f[ \mathbf{m} = \mathbf{h}^{-1}(\mathbf{x}, \mathbf{z} )\f]
    * where \f$\mathbf{z}\f$ is a measurement, \f$\mathbf{x}\f$ is the robot pose, \f$\mathbf{m}\f$ is a landmark position
    * \param[in] pose \f$\mathbf{x}\f$, robot pose (the uncertainty is not used here because the
    * RBPHDFilter represents robot pose estimates with particles)
    * \param[in] measurement  \f$\mathbf{z}\f$ measurement, for which the uncertainty is \f$\mathbf{R}\f$
    * \param[out] landmark  \f$\mathbf{m}\f$, predicted landmark position with uncertainty
    */
   void inverseMeasure(const Pose2d &pose, const Measurement3d &measurement, Landmark3d &landmark);


   /**
    * Function for determining a landmark's probability of detection, and if the landmark is close to the sensing limit.
    * This function calculates the probability of detection (using probabilityODetection2) in several places to determine whether it is both zero and nonzero in the landmark's neighborhood, if it is isCloseToSensingLimit is set to 1.
    * \param[in] pose robot pose
    * \param[in] landmark landmark position
    * \param[out] isCloseToSensingLimit true if landmark is close to the sensing limit
    * \return probability of detection
    */
   double probabilityOfDetection( const Pose2d &pose,
                                  const Landmark3d &landmark,
                                  bool &isCloseToSensingLimit);

   /***
    *
    * Function to calculate the probability of detection at a known exact landmark position.
    * \param[in] pose robot pose
    * \param[in] landmark landmark position
    * \param[out] isCloseToSensingLimit true if landmark is close to the sensing limit
    * \return probability of detection
    */
   double probabilityOfDetection2( const Pose2d &pose,
                                  const Landmark3d &landmark,
                                  bool &isCloseToSensingLimit);

   /**
    * Determine the clutter intensity in measurement space.
    * Uniform clutter intensity is assumed
    * \param[in] z measurement point at which clutter intensity will be determined
    * \param[in] nZ the cardinality of Z, of which z is a member.
    * \return clutter intensity
    */
   double clutterIntensity( Measurement3d &z,
                            int nZ );

   /**
    * Determine the clutter intensity integral in measurement space.
    * This is calculated based on the probablity of false alarm,
    * defined as p( NULL | measurement exists)
    * \param[in] nZ the cardinality of Z
    * \return clutter intensity
    */
   double clutterIntensityIntegral( int nZ = 0);




   void setLaserscan(const std::vector<double> &laserscan){

     laserscan_=laserscan;

     double FoVArea=0;
     for(int i=1;i<laserscan_.size();i++){
     
       FoVArea+=laserscan_[i]*laserscan_[i-1];
     }
     FoVArea+=laserscan_[0]*laserscan_[laserscan_.size()-1];
     FoVArea*=sin(PI/360)/2;
     
     clutterIntensity_=config.expectedClutterNumber_/FoVArea;
     
   }




   /** \brief Configuration for this 2d Circle  Measurement Model */
   struct Config{
     std::vector<double> probabilityOfDetection_; /**< Array containing probabilities of detection for a circle given the amount of points that should show up on the scan */
     double expectedClutterNumber_; /**< Expected number of clutter measurements, the intensity is asummed constant over the field of view of the robot */
     double rangeLimMax_; /**< sensing range limit, beyond which \f$ P_D = 0 \f$*/
     double rangeLimMin_; /**< sensing range limit, below which \f$ P_D = 0 \f$*/
     double bearingLimitMin_; /**< sensing angle limit, below which \f$ P_D = 0 \f$*/
     double bearingLimitMax_; /**< sensing angle limit, beyond which \f$ P_D = 0 \f$*/

   }config;



private:

   double Slb_;
   MeasurementModel_RngBrg rangeBearingModel;
   std::vector<double> laserscan_;
   double clutterIntensity_;

};

>>>>>>> 184532b2






#endif
<|MERGE_RESOLUTION|>--- conflicted
+++ resolved
@@ -84,15 +84,11 @@
 
 
     /**
-     * \TODO Documentation
-     * Abstract function of determining a landmark's probability of detection, and if the landmark is close to the sensing limit.
-     * Through this we can indirectly specify sensing limits and other sensor characteristics
-     * The probability of detection is necessary as a parameter is the PHD Filter. Indicating whether a landmark is close to the
-     * sensing limit matters in the implementation for providing a better map estimate, as it reduces landmark disappearance
-     * near the sensing limit due to the probability of detection mismatch.
+     * \brief This function calculates the probability of detection (using probabilityODetection2) in several places to determine 
+     * whether it is both zero and nonzero in the landmark's neighborhood, if it is isCloseToSensingLimit is set to 1.
      * \param[in] pose robot pose
      * \param[in] landmark landmark position
-     * \param[out] isCloseToSensingLimit true if lahttps://www.google.com/search?client=ubuntu&channel=fs&q=23%2F30*6%2B1&ie=utf-8&oe=utf-8#channel=fs&q=twitter+%23shamelessplug&safe=offndmark is close to the sensing limit
+     * \param[out] isCloseToSensingLimit true if landmark is close to the sensing limit
      * \return probability of detection
      */
     double probabilityOfDetection( const Pose2d &pose,
@@ -100,7 +96,11 @@
 				   bool &isCloseToSensingLimit);
 
     /**
-     * \TODO Documentation
+     * \brief Function to calculate the probability of detection at a known exact landmark position.
+     * \param[in] pose robot pose
+     * \param[in] landmark landmark position
+     * \param[out] isCloseToSensingLimit true if landmark is close to the sensing limit
+     * \return probability of detection
      */
     double probabilityOfDetection2( const Pose2d &pose,
 				    const Landmark3d &landmark,
@@ -153,128 +153,6 @@
 }
 
 
-<<<<<<< HEAD
-=======
-   /**
-    * Set the zero-mean-white-Gaussian additive noise covariance matrix, \f$\mathbf{R}\f$
-    * \param[in] R covariance matrix
-    * \param Slb laser bearing variance used in calculating the diameter variance
-    */
-   void setNoise( Measurement3d::Mat &R , double Slb);
-
-   /**
-    * Obtain a measurement from a given robot pose and landmark position
-    * \f[ \mathbf{z} = \mathbf{h}(\mathbf{x}, \mathbf{m} ) + \mathbf{e}, \mathbf{e} \sim (\mathbf{0}, \mathbf{R}) \f]
-    * where \f$\mathbf{z}\f$ is a measurement, \f$\mathbf{x}\f$ is the robot pose, \f$\mathbf{m}\f$ is a landmark position, \f$\mathbf{e}\f$ is the zero-mean Gaussian noise.
-    * \param[in] pose \f$\mathbf{x}\f$, robot pose from which the measurement is made
-    * \param[in] landmark \f$\mathbf{m}\f$, the measured landmark
-    * \param[out] measurement \f$\mathbf{x}\f$, the measurement
-    * \param[out] jacobian_wrt_lmk if not NULL, the pointed-to matrix is overwritten
-    * by the Jacobian of the measurement model, \f$\mathbf{H}\f$, evaluated at \f$\mathbf{x}\f$ and \f$\mathbf{m}\f$
-    * \return true if a valid measurement is produced
-    */
-   bool measure( const Pose2d &pose, const Landmark3d &landmark,
-                 Measurement3d &measurement, Eigen::Matrix3d *jacobian_wrt_lmk = NULL, Eigen::Matrix3d *jacobian_wrt_pose = NULL);
-
-   /**
-    * \f[ \mathbf{m} = \mathbf{h}^{-1}(\mathbf{x}, \mathbf{z} )\f]
-    * where \f$\mathbf{z}\f$ is a measurement, \f$\mathbf{x}\f$ is the robot pose, \f$\mathbf{m}\f$ is a landmark position
-    * \param[in] pose \f$\mathbf{x}\f$, robot pose (the uncertainty is not used here because the
-    * RBPHDFilter represents robot pose estimates with particles)
-    * \param[in] measurement  \f$\mathbf{z}\f$ measurement, for which the uncertainty is \f$\mathbf{R}\f$
-    * \param[out] landmark  \f$\mathbf{m}\f$, predicted landmark position with uncertainty
-    */
-   void inverseMeasure(const Pose2d &pose, const Measurement3d &measurement, Landmark3d &landmark);
-
-
-   /**
-    * Function for determining a landmark's probability of detection, and if the landmark is close to the sensing limit.
-    * This function calculates the probability of detection (using probabilityODetection2) in several places to determine whether it is both zero and nonzero in the landmark's neighborhood, if it is isCloseToSensingLimit is set to 1.
-    * \param[in] pose robot pose
-    * \param[in] landmark landmark position
-    * \param[out] isCloseToSensingLimit true if landmark is close to the sensing limit
-    * \return probability of detection
-    */
-   double probabilityOfDetection( const Pose2d &pose,
-                                  const Landmark3d &landmark,
-                                  bool &isCloseToSensingLimit);
-
-   /***
-    *
-    * Function to calculate the probability of detection at a known exact landmark position.
-    * \param[in] pose robot pose
-    * \param[in] landmark landmark position
-    * \param[out] isCloseToSensingLimit true if landmark is close to the sensing limit
-    * \return probability of detection
-    */
-   double probabilityOfDetection2( const Pose2d &pose,
-                                  const Landmark3d &landmark,
-                                  bool &isCloseToSensingLimit);
-
-   /**
-    * Determine the clutter intensity in measurement space.
-    * Uniform clutter intensity is assumed
-    * \param[in] z measurement point at which clutter intensity will be determined
-    * \param[in] nZ the cardinality of Z, of which z is a member.
-    * \return clutter intensity
-    */
-   double clutterIntensity( Measurement3d &z,
-                            int nZ );
-
-   /**
-    * Determine the clutter intensity integral in measurement space.
-    * This is calculated based on the probablity of false alarm,
-    * defined as p( NULL | measurement exists)
-    * \param[in] nZ the cardinality of Z
-    * \return clutter intensity
-    */
-   double clutterIntensityIntegral( int nZ = 0);
-
-
-
-
-   void setLaserscan(const std::vector<double> &laserscan){
-
-     laserscan_=laserscan;
-
-     double FoVArea=0;
-     for(int i=1;i<laserscan_.size();i++){
-     
-       FoVArea+=laserscan_[i]*laserscan_[i-1];
-     }
-     FoVArea+=laserscan_[0]*laserscan_[laserscan_.size()-1];
-     FoVArea*=sin(PI/360)/2;
-     
-     clutterIntensity_=config.expectedClutterNumber_/FoVArea;
-     
-   }
-
-
-
-
-   /** \brief Configuration for this 2d Circle  Measurement Model */
-   struct Config{
-     std::vector<double> probabilityOfDetection_; /**< Array containing probabilities of detection for a circle given the amount of points that should show up on the scan */
-     double expectedClutterNumber_; /**< Expected number of clutter measurements, the intensity is asummed constant over the field of view of the robot */
-     double rangeLimMax_; /**< sensing range limit, beyond which \f$ P_D = 0 \f$*/
-     double rangeLimMin_; /**< sensing range limit, below which \f$ P_D = 0 \f$*/
-     double bearingLimitMin_; /**< sensing angle limit, below which \f$ P_D = 0 \f$*/
-     double bearingLimitMax_; /**< sensing angle limit, beyond which \f$ P_D = 0 \f$*/
-
-   }config;
-
-
-
-private:
-
-   double Slb_;
-   MeasurementModel_RngBrg rangeBearingModel;
-   std::vector<double> laserscan_;
-   double clutterIntensity_;
-
-};
-
->>>>>>> 184532b2
 
 
 
