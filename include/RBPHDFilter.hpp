--- conflicted
+++ resolved
@@ -212,18 +212,12 @@
 
 private:
 
-<<<<<<< HEAD
   
   double ***weightingTables_; /**< Weighting table used during map update */
   int nWeightingTables_;
   int *weightingTableNRows_; /**< Number of rows in the weighting table */
   int *weightingTableNCols_; /**< Number of cols in the weighting table */
-=======
-  double **weightingTable_; /**< Weighting table used during map update */
-  int weightingTableNRows_; /**< Number of rows in the weighting table */
-  int weightingTableNCols_; /**< Number of cols in the weighting table */
   TLandmark*** newLandmarkTable_; /**< Table for initiating new landmarks */
->>>>>>> e12236c6
 
   KalmanFilter *kfPtr_; /**< pointer to the Kalman filter */
   LmkProcessModel *lmkModelPtr_; /**< pointer to landmark process model */
@@ -326,7 +320,6 @@
   config.minUpdatesBeforeResample_ = 1;
   
   nUpdatesSinceResample = 0;
-<<<<<<< HEAD
   nWeightingTables_= omp_get_max_threads();
   weightingTableNRows_ = new int[nWeightingTables_];
   weightingTableNCols_ = new int[nWeightingTables_];
@@ -339,20 +332,11 @@
   for(int i = 0 ; i < nWeightingTables_ ; i++){
   
     weightingTables_[i] = new double*[weightingTableNRows_[i]];
-  
+    newLandmarkTable_ = new TLandmark**[weightingTableNRows_];
     for(int n = 0; n < weightingTableNRows_[i]; n++){
       weightingTables_[i][n] = new double[weightingTableNCols_[i]];
-    }
-=======
-
-  weightingTableNRows_ = 100; 
-  weightingTableNCols_ = 100;
-  weightingTable_ = new double*[weightingTableNRows_];
-  newLandmarkTable_ = new TLandmark**[weightingTableNRows_];
-  for(int n = 0; n < weightingTableNRows_; n++){
-    weightingTable_[n] = new double[weightingTableNCols_];
-    newLandmarkTable_[n] = new TLandmark*[weightingTableNCols_];
->>>>>>> e12236c6
+      newLandmarkTable_[n] = new TLandmark*[weightingTableNCols_];
+    }
   }
 }
 
@@ -407,6 +391,7 @@
 template< class RobotProcessModel, class LmkProcessModel, class MeasurementModel, class KalmanFilter >
 void RBPHDFilter< RobotProcessModel, LmkProcessModel, MeasurementModel, KalmanFilter >::update( std::vector<TMeasurement> &Z){
 
+  
   nUpdatesSinceResample++;
 
   this->setMeasurements( Z ); // Z gets cleared after this call, measurements now stored in this->measurements_
@@ -438,7 +423,9 @@
   
   timer_mapPrune_.resume();
   for( int i = 0; i < this->nParticles_; i++){ 
+
     this->particleSet_[i]->getData()->prune( config.gaussianPruningThreshold_ );    
+
   }
   timer_mapPrune_.stop();
 
@@ -470,7 +457,7 @@
 
     int threadnum = omp_get_thread_num();
     //---------- 1. setup / book-keeping ----------
-    
+   
     const unsigned int nM = this->particleSet_[i]->getData()->getGaussianCount();
     unused_measurements_[i].clear();    
     if(nM == 0){ // No existing landmark case -> flag all measurements as unused and go to next particles
@@ -492,22 +479,8 @@
     }
 
     // nM x nZ table for Gaussian weighting
-<<<<<<< HEAD
     checkWeightingTableSize(threadnum, nM, nZ);
-    TLandmark*** newLandmarkPointer = new TLandmark** [ nM ];
-    for( int n = 0; n < nM; n++ ){
-      newLandmarkPointer[n] = new TLandmark* [ nZ ];
-    }
-    for(int m = 0; m < nM; m++){
-      for(int z = 0; z < nZ; z++){
-	newLandmarkPointer[m][z] = NULL;
-	weightingTables_[threadnum][m][z] = 0;
-      }
-    }
-=======
-    checkWeightingTableSize(nM, nZ);
-
->>>>>>> e12236c6
+
 
     //----------  2. Kalman Filter map update ----------
 
@@ -536,30 +509,6 @@
 
       if(Pd[m] != 0){
 
-<<<<<<< HEAD
-	  if(lmNew == NULL)
-	    lmNew = new TLandmark;
-
-	  newLandmarkPointer[m][z] = NULL;
-	  weightingTables_[threadnum][m][z] = 0;
-	  double innovationLikelihood = 0;
-	  double innovationMahalanobisDist2 = 0;
-	  double threshold = config.newGaussianCreateInnovMDThreshold_ * config.newGaussianCreateInnovMDThreshold_;
-	
-	  // RUN KF, create new landmark for likely updates but do not add to map_[i] yet
-	  // because we cannot determine actual weight until the entire weighting table is
-	  // filled in
-	  bool updateMade = kfPtr_->correct(*pose, this->measurements_[z], *lm, *lmNew, 
-					    &innovationLikelihood, &innovationMahalanobisDist2);
-
-	  if ( !updateMade || innovationMahalanobisDist2 > threshold ){
-	    newLandmarkPointer[m][z] = NULL;
-	    weightingTables_[threadnum][m][z] = 0;
-	  }else{
-	    newLandmarkPointer[m][z] = lmNew;
-	    lmNew = NULL;
-	    weightingTables_[threadnum][m][z] = Pd_times_w_km * innovationLikelihood;
-=======
 	// RUN KF, create new landmark for likely updates but do not add to map_[i] yet
 	// because we cannot determine actual weight until the entire weighting table is
 	// filled in
@@ -569,24 +518,18 @@
 
 	  if ( innovationLikelihood[z] == 0 || innovationMahalanobisDist2[z] > threshold_mahalanobisDistance2_mapUpdate_ ){
 	    newLandmarkTable_[m][z] = NULL;
-	    weightingTable_[m][z] = 0;
+	    weightingTables_[threadnum][m][z] = 0;
 	  }else{
 	    newLandmarkTable_[m][z] = new TLandmark( lmNew[z] );
-	    weightingTable_[m][z] = Pd_times_w_km * innovationLikelihood[z];
->>>>>>> e12236c6
+	    weightingTables_[threadnum][m][z] = Pd_times_w_km * innovationLikelihood;
 	  }	
 
 	} // z forloop end
 
       }else{ // Pd = 0
 	for(int z = 0; z < nZ; z++){
-<<<<<<< HEAD
-	  newLandmarkPointer[m][z] = NULL;
+	  newLandmarkTable_[m][z] = NULL;
 	  weightingTables_[threadnum][m][z] = 0;
-=======
-	  newLandmarkTable_[m][z] = NULL;
-	  weightingTable_[m][z] = 0;
->>>>>>> e12236c6
 	}
       }
 
@@ -609,7 +552,6 @@
 	weightingTables_[threadnum][m][z] = weightingTables_[threadnum][m][z] / sum;
       }
     }
-    
     if(config.useClusterProcess_){
       double prev_particle_i_weight = this->particleSet_[i]->getWeight();
       this->particleSet_[i]->setWeight( exp(w_km_sum) * likelihoodProd);
@@ -621,14 +563,9 @@
     // New Gaussians will have indices >= nM 
     for(int m = 0; m < nM; m++){
       for(int z = 0; z < nZ; z++){
-<<<<<<< HEAD
-	if(newLandmarkPointer[m][z] != NULL && weightingTables_[threadnum][m][z] > 0){
-	  this->particleSet_[i]->getData()->addGaussian( newLandmarkPointer[m][z],  weightingTables_[threadnum][m][z]);  
-=======
 	if(newLandmarkTable_[m][z] != NULL && weightingTable_[m][z] > 0){
 	  this->particleSet_[i]->getData()->addGaussian( newLandmarkTable_[m][z],  weightingTable_[m][z]);  
 	  newLandmarkTable_[m][z] = NULL;
->>>>>>> e12236c6
 	}
       }
     }
@@ -661,19 +598,15 @@
     for(int z = 0; z < nZ; z++){
       bool is_measurement_used = false;
       for(int m = 0; m < nM; m++){
-<<<<<<< HEAD
 	if (weightingTables_[threadnum][m][z] != 0){
-	  useCount++;
-=======
-	if (weightingTable_[m][z] != 0){
 	  is_measurement_used = true;
 	  break;
->>>>>>> e12236c6
 	}
       }
       if (!is_measurement_used)
 	unused_measurements_[i].push_back( z );
     }
+
 
   }
 
@@ -1093,84 +1026,52 @@
 template< class RobotProcessModel, class LmkProcessModel, class MeasurementModel, class KalmanFilter >
 void RBPHDFilter< RobotProcessModel, LmkProcessModel, MeasurementModel, KalmanFilter >::checkWeightingTableSize( int nTable, int nRows, int nCols){
 
-<<<<<<< HEAD
-  nRows *= 1.2;
-  nCols *= 1.2;
+  nRows *= 1.2; // expand number of rows by a factor of 1.2
+  nCols *= 1.2; // expand number of cols by a factor of 1.2
   if( weightingTableNRows_[nTable] < nRows ){ // Row and Col need to increase
     if( weightingTableNCols_[nTable] < nCols ){
       
       for(int m = 0; m < weightingTableNRows_[nTable]; m++ ){
 	delete[] weightingTables_[nTable][m];
+	delete[] newLandmarkTable_[m];
       }
       delete[] weightingTables_[nTable];
+      delete[] newLandmarkTable_;
       weightingTables_[nTable] = new double* [nRows];
+      newLandmarkTable_ = new TLandmark** [nRows];
       for(int m = 0; m < nRows ; m++ ){
 	weightingTables_[nTable][m] = new double [nCols];
-=======
-  nRows *= 1.2; // expand number of rows by a factor of 1.2
-  nCols *= 1.2; // expand number of cols by a factor of 1.2
-  if( weightingTableNRows_ < nRows ){ // Row and Col need to increase
-    if( weightingTableNCols_ < nCols ){
-      for(int m = 0; m < weightingTableNRows_; m++ ){
-	delete[] weightingTable_[m];
-	delete[] newLandmarkTable_[m];
-      }
-      delete[] weightingTable_;
-      delete[] newLandmarkTable_;
-      weightingTable_ = new double* [nRows];
-      newLandmarkTable_ = new TLandmark** [nRows];
-      for(int m = 0; m < nRows ; m++ ){
-	weightingTable_[m] = new double [nCols];
 	newLandmarkTable_[m] = new TLandmark* [nCols];
->>>>>>> e12236c6
       }
       
       weightingTableNRows_[nTable] = nRows;
       weightingTableNCols_[nTable] = nCols; 
       
     }else{ // Only increase row
-<<<<<<< HEAD
       
       double** weightingTableOld = weightingTables_[nTable];
+      TLandmark*** newLandmarkTableOld = newLandmarkTable_;
       weightingTables_[nTable] = new double* [nRows];
       for(int m = 0; m < nRows ; m++ ){
 	if( m < weightingTableNRows_[nTable]){
 	  weightingTables_[nTable][m] = weightingTableOld[m];
+      newLandmarkTable_[m] = newLandmarkTableOld[m];
 	}else{
 	  weightingTables_[nTable][m] = new double [weightingTableNCols_[nTable]];
-=======
-      double** weightingTableOld = weightingTable_;
-      TLandmark*** newLandmarkTableOld = newLandmarkTable_;
-      weightingTable_ = new double* [nRows];
-      newLandmarkTable_ = new TLandmark** [nRows];
-      for(int m = 0; m < nRows ; m++ ){
-	if( m < weightingTableNRows_){
-	  weightingTable_[m] = weightingTableOld[m];
-	  newLandmarkTable_[m] = newLandmarkTableOld[m];
-	}else{
-	  weightingTable_[m] = new double [weightingTableNCols_];
 	  newLandmarkTable_[m] = new TLandmark* [weightingTableNCols_];
->>>>>>> e12236c6
 	}
       }
       
       weightingTableNRows_[nTable] = nRows;
       
     }
-<<<<<<< HEAD
       }else if(weightingTableNCols_[nTable] < nCols){ // Only increase Col
       
     for(int m = 0; m < weightingTableNRows_[nTable]; m++ ){
       delete[] weightingTables_[nTable][m];
+      delete[] newLandmarkTable_[m];
       weightingTables_[nTable][m] = new double[nCols];
-=======
-  }else if(weightingTableNCols_ < nCols){ // Only increase Col
-    for(int m = 0; m < weightingTableNRows_; m++ ){
-      delete[] weightingTable_[m];
-      delete[] newLandmarkTable_[m];
-      weightingTable_[m] = new double[nCols];
       newLandmarkTable_[m] = new TLandmark* [nCols];
->>>>>>> e12236c6
     }
     
     weightingTableNCols_[nTable] = nCols;
